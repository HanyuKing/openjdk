--- conflicted
+++ resolved
@@ -61,17 +61,11 @@
     private static final Lock readLock = readWriteLock.readLock();
     private static final Lock writeLock = readWriteLock.writeLock();
     private static volatile boolean valid = false;
-<<<<<<< HEAD
-
-    static void flush() {
-        // Could be called on Toolkit thread, so do not try to aquire locks
-=======
 
     static volatile boolean xpStyleEnabled;
 
     static void flush() {
         // Could be called on Toolkit thread, so do not try to acquire locks
->>>>>>> 59c3701b
         // to avoid deadlock with theme initialization
         valid = false;
     }
