/*
 * Copyright (c) 2000, 2011, Oracle and/or its affiliates. All rights reserved.
 * DO NOT ALTER OR REMOVE COPYRIGHT NOTICES OR THIS FILE HEADER.
 *
 * This code is free software; you can redistribute it and/or modify it
 * under the terms of the GNU General Public License version 2 only, as
 * published by the Free Software Foundation.  Oracle designates this
 * particular file as subject to the "Classpath" exception as provided
 * by Oracle in the LICENSE file that accompanied this code.
 *
 * This code is distributed in the hope that it will be useful, but WITHOUT
 * ANY WARRANTY; without even the implied warranty of MERCHANTABILITY or
 * FITNESS FOR A PARTICULAR PURPOSE.  See the GNU General Public License
 * version 2 for more details (a copy is included in the LICENSE file that
 * accompanied this code).
 *
 * You should have received a copy of the GNU General Public License version
 * 2 along with this work; if not, write to the Free Software Foundation,
 * Inc., 51 Franklin St, Fifth Floor, Boston, MA 02110-1301 USA.
 *
 * Please contact Oracle, 500 Oracle Parkway, Redwood Shores, CA 94065 USA
 * or visit www.oracle.com if you need additional information or have any
 * questions.
 */

/*
 *
 *  (C) Copyright IBM Corp. 1999 All Rights Reserved.
 *  Copyright 1997 The Open Group Research Institute.  All rights reserved.
 */

package sun.security.krb5.internal.ktab;

import sun.security.krb5.*;
import sun.security.krb5.internal.*;
import sun.security.krb5.internal.crypto.*;
import java.util.ArrayList;
import java.util.Arrays;
import java.io.IOException;
import java.io.FileInputStream;
import java.io.FileOutputStream;
import java.io.File;
import java.io.FileNotFoundException;
import java.util.Comparator;
import java.util.HashMap;
import java.util.Map;
import java.util.StringTokenizer;
import java.util.Vector;

/**
 * This class represents key table. The key table functions deal with storing
 * and retrieving service keys for use in authentication exchanges.
 *
 * A KeyTab object is always constructed, if the file specified does not
 * exist, it's still valid but empty. If there is an I/O error or file format
 * error, it's invalid.
 *
 * The class is immutable on the read side (the write side is only used by
 * the ktab tool).
 *
 * @author Yanni Zhang
 */
public class KeyTab implements KeyTabConstants {

    private static final boolean DEBUG = Krb5.DEBUG;
    private static String defaultTabName = null;

    // Attention: Currently there is no way to remove a keytab from this map,
    // this might lead to a memory leak.
    private static Map<String,KeyTab> map = new HashMap<>();

    // KeyTab file does not exist. Note: a missing keytab is still valid
    private boolean isMissing = false;

    // KeyTab file is invalid, possibly an I/O error or a file format error.
    private boolean isValid = true;

    private final String tabName;
    private long lastModified;
    private int kt_vno;

    private Vector<KeyTabEntry> entries = new Vector<>();

    /**
     * Constructs a KeyTab object.
     *
     * If there is any I/O error or format errot during the loading, the
     * isValid flag is set to false, and all half-read entries are dismissed.
     * @param filename path name for the keytab file, must not be null
     */
    private KeyTab(String filename) {
        tabName = filename;
        try {
            lastModified = new File(tabName).lastModified();
<<<<<<< HEAD
            KeyTabInputStream kis =
                new KeyTabInputStream(new FileInputStream(filename));
            load(kis);
            kis.close();
=======
            try (KeyTabInputStream kis =
                    new KeyTabInputStream(new FileInputStream(filename))) {
                load(kis);
            }
>>>>>>> 8c4d8f14
        } catch (FileNotFoundException e) {
            entries.clear();
            isMissing = true;
        } catch (Exception ioe) {
            entries.clear();
            isValid = false;
        }
<<<<<<< HEAD
    }

    /**
     * Read a keytab file. Returns a new object and save it into cache when
     * new content (modified since last read) is available. If keytab file is
     * invalid, the old object will be returned. This is a safeguard for
     * partial-written keytab files or non-stable network. Please note that
     * a missing keytab is valid, which is equivalent to an empty keytab.
     *
     * @param s file name of keytab, must not be null
     * @return the keytab object, can be invalid, but never null.
     */
    private synchronized static KeyTab getInstance0(String s) {
        long lm = new File(s).lastModified();
        KeyTab old = map.get(s);
        if (old != null && old.isValid() && old.lastModified == lm) {
            return old;
        }
        KeyTab ktab = new KeyTab(s);
        if (ktab.isValid()) {               // A valid new keytab
            map.put(s, ktab);
            return ktab;
        } else if (old != null) {           // An existing old one
            return old;
        } else {
            return ktab;                    // first read is invalid
        }
    }

    /**
=======
    }

    /**
     * Read a keytab file. Returns a new object and save it into cache when
     * new content (modified since last read) is available. If keytab file is
     * invalid, the old object will be returned. This is a safeguard for
     * partial-written keytab files or non-stable network. Please note that
     * a missing keytab is valid, which is equivalent to an empty keytab.
     *
     * @param s file name of keytab, must not be null
     * @return the keytab object, can be invalid, but never null.
     */
    private synchronized static KeyTab getInstance0(String s) {
        long lm = new File(s).lastModified();
        KeyTab old = map.get(s);
        if (old != null && old.isValid() && old.lastModified == lm) {
            return old;
        }
        KeyTab ktab = new KeyTab(s);
        if (ktab.isValid()) {               // A valid new keytab
            map.put(s, ktab);
            return ktab;
        } else if (old != null) {           // An existing old one
            return old;
        } else {
            return ktab;                    // first read is invalid
        }
    }

    /**
>>>>>>> 8c4d8f14
     * Gets a KeyTab object.
     * @param s the key tab file name.
     * @return the KeyTab object, never null.
     */
    public static KeyTab getInstance(String s) {
        if (s == null) {
            return getInstance();
        } else {
            return getInstance0(s);
        }
    }

    /**
     * Gets a KeyTab object.
     * @param file the key tab file.
     * @return the KeyTab object, never null.
     */
    public static KeyTab getInstance(File file) {
        if (file == null) {
            return getInstance();
        } else {
            return getInstance0(file.getPath());
        }
    }

    /**
     * Gets the default KeyTab object.
     * @return the KeyTab object, never null.
     */
    public static KeyTab getInstance() {
        return getInstance(getDefaultTabName());
    }

    public boolean isMissing() {
        return isMissing;
    }

    public boolean isValid() {
        return isValid;
    }

    /**
     * The location of keytab file will be read from the configuration file
     * If it is not specified, consider user.home as the keytab file's
     * default location.
     * @return never null
     */
    private static String getDefaultTabName() {
        if (defaultTabName != null) {
            return defaultTabName;
        } else {
            String kname = null;
            try {
                String keytab_names = Config.getInstance().getDefault
                    ("default_keytab_name", "libdefaults");
                if (keytab_names != null) {
                    StringTokenizer st = new StringTokenizer(keytab_names, " ");
                    while (st.hasMoreTokens()) {
                        kname = parse(st.nextToken());
                        if (new File(kname).exists()) {
                            break;
                        }
                    }
                }
            } catch (KrbException e) {
                kname = null;
            }

            if (kname == null) {
                String user_home =
                        java.security.AccessController.doPrivileged(
                        new sun.security.action.GetPropertyAction("user.home"));

                if (user_home == null) {
                    user_home =
                        java.security.AccessController.doPrivileged(
                        new sun.security.action.GetPropertyAction("user.dir"));
                }

                kname = user_home + File.separator  + "krb5.keytab";
            }
            defaultTabName = kname;
            return kname;
        }
    }

    /**
     * Parses some common keytab name formats
     * @param name never null
     * @return never null
     */
    private static String parse(String name) {
        String kname;
        if ((name.length() >= 5) &&
            (name.substring(0, 5).equalsIgnoreCase("FILE:"))) {
            kname = name.substring(5);
        } else if ((name.length() >= 9) &&
                (name.substring(0, 9).equalsIgnoreCase("ANY:FILE:"))) {
            // this format found in MIT's krb5.ini.
            kname = name.substring(9);
        } else if ((name.length() >= 7) &&
                (name.substring(0, 7).equalsIgnoreCase("SRVTAB:"))) {
            // this format found in MIT's krb5.ini.
            kname = name.substring(7);
        } else
            kname = name;
        return kname;
    }

    private void load(KeyTabInputStream kis)
        throws IOException, RealmException {

        entries.clear();
        kt_vno = kis.readVersion();
        if (kt_vno == KRB5_KT_VNO_1) {
            kis.setNativeByteOrder();
        }
        int entryLength = 0;
        KeyTabEntry entry;
        while (kis.available() > 0) {
            entryLength = kis.readEntryLength();
            entry = kis.readEntry(entryLength, kt_vno);
            if (DEBUG) {
                System.out.println(">>> KeyTab: load() entry length: " +
                        entryLength + "; type: " +
                        (entry != null? entry.keyType : 0));
            }
            if (entry != null)
                entries.addElement(entry);
        }
    }

    /**
     * Reads all keys for a service from the keytab file that have
     * etypes that have been configured for use. If there are multiple
     * keys with same etype, the one with the highest kvno is returned.
     * @param service the PrincipalName of the requested service
     * @return an array containing all the service keys, never null
     */
    public EncryptionKey[] readServiceKeys(PrincipalName service) {
        KeyTabEntry entry;
        EncryptionKey key;
        int size = entries.size();
        ArrayList<EncryptionKey> keys = new ArrayList<>(size);
        for (int i = size-1; i >= 0; i--) {
            entry = entries.elementAt(i);
            if (entry.service.match(service)) {
                if (EType.isSupported(entry.keyType)) {
                    key = new EncryptionKey(entry.keyblock,
                                        entry.keyType,
                                        new Integer(entry.keyVersion));
                    keys.add(key);
                    if (DEBUG) {
                        System.out.println("Added key: " + entry.keyType +
                            "version: " + entry.keyVersion);
                    }
                } else if (DEBUG) {
                    System.out.println("Found unsupported keytype (" +
                        entry.keyType + ") for " + service);
                }
            }
        }
        size = keys.size();
        EncryptionKey[] retVal = keys.toArray(new EncryptionKey[size]);

        // Sort keys according to default_tkt_enctypes
        if (DEBUG) {
            System.out.println("Ordering keys wrt default_tkt_enctypes list");
        }

        final int[] etypes = EType.getDefaults("default_tkt_enctypes");

        // Sort the keys, k1 is preferred than k2 if:
        // 1. k1's etype appears earlier in etypes than k2's
        // 2. If same, k1's KVNO is higher
        Arrays.sort(retVal, new Comparator<EncryptionKey>() {
            @Override
            public int compare(EncryptionKey o1, EncryptionKey o2) {
                if (etypes != null) {
                    int o1EType = o1.getEType();
                    int o2EType = o2.getEType();
                    if (o1EType != o2EType) {
                        for (int i=0; i<etypes.length; i++) {
                            if (etypes[i] == o1EType) {
                                return -1;
                            } else if (etypes[i] == o2EType) {
                                return 1;
                            }
                        }
                        // Neither o1EType nor o2EType in default_tkt_enctypes,
                        // therefore won't be used in AS-REQ. We do not care
                        // about their order, use kvno is OK.
                    }
                }
                return o2.getKeyVersionNumber().intValue()
                        - o1.getKeyVersionNumber().intValue();
            }
        });

        return retVal;
    }



    /**
     * Searches for the service entry in the keytab file.
     * The etype of the key must be one that has been configured
     * to be used.
     * @param service the PrincipalName of the requested service.
     * @return true if the entry is found, otherwise, return false.
     */
    public boolean findServiceEntry(PrincipalName service) {
        KeyTabEntry entry;
        for (int i = 0; i < entries.size(); i++) {
            entry = entries.elementAt(i);
            if (entry.service.match(service)) {
                if (EType.isSupported(entry.keyType)) {
                    return true;
                } else if (DEBUG) {
                    System.out.println("Found unsupported keytype (" +
                        entry.keyType + ") for " + service);
                }
            }
        }
        return false;
    }

    public String tabName() {
        return tabName;
    }

    /////////////////// THE WRITE SIDE ///////////////////////
    /////////////// only used by ktab tool //////////////////

    /**
     * Adds a new entry in the key table.
     * @param service the service which will have a new entry in the key table.
     * @param psswd the password which generates the key.
     * @param kvno the kvno to use, -1 means automatic increasing
     * @param append false if entries with old kvno would be removed.
     * Note: if kvno is not -1, entries with the same kvno are always removed
     */
    public void addEntry(PrincipalName service, char[] psswd,
            int kvno, boolean append) throws KrbException {

        EncryptionKey[] encKeys = EncryptionKey.acquireSecretKeys(
            psswd, service.getSalt());

        // There should be only one maximum KVNO value for all etypes, so that
        // all added keys can have the same KVNO.

        int maxKvno = 0;    // only useful when kvno == -1
        for (int i = entries.size()-1; i >= 0; i--) {
            KeyTabEntry e = entries.get(i);
            if (e.service.match(service)) {
                if (e.keyVersion > maxKvno) {
                    maxKvno = e.keyVersion;
                }
                if (!append || e.keyVersion == kvno) {
                    entries.removeElementAt(i);
                }
            }
        }
        if (kvno == -1) {
            kvno = maxKvno + 1;
        }

        for (int i = 0; encKeys != null && i < encKeys.length; i++) {
            int keyType = encKeys[i].getEType();
            byte[] keyValue = encKeys[i].getBytes();

            KeyTabEntry newEntry = new KeyTabEntry(service,
                            service.getRealm(),
                            new KerberosTime(System.currentTimeMillis()),
                                               kvno, keyType, keyValue);
            entries.addElement(newEntry);
        }
    }

    /**
     * Gets the list of service entries in key table.
     * @return array of <code>KeyTabEntry</code>.
     */
    public KeyTabEntry[] getEntries() {
        KeyTabEntry[] kentries = new KeyTabEntry[entries.size()];
        for (int i = 0; i < kentries.length; i++) {
            kentries[i] = entries.elementAt(i);
        }
        return kentries;
    }

    /**
     * Creates a new default key table.
     */
    public synchronized static KeyTab create()
        throws IOException, RealmException {
        String dname = getDefaultTabName();
        return create(dname);
    }

    /**
     * Creates a new default key table.
     */
    public synchronized static KeyTab create(String name)
        throws IOException, RealmException {

<<<<<<< HEAD
        KeyTabOutputStream kos =
                new KeyTabOutputStream(new FileOutputStream(name));
        kos.writeVersion(KRB5_KT_VNO);
        kos.close();
=======
        try (KeyTabOutputStream kos =
                new KeyTabOutputStream(new FileOutputStream(name))) {
            kos.writeVersion(KRB5_KT_VNO);
        }
>>>>>>> 8c4d8f14
        return new KeyTab(name);
    }

    /**
     * Saves the file at the directory.
     */
    public synchronized void save() throws IOException {
<<<<<<< HEAD
        KeyTabOutputStream kos =
                new KeyTabOutputStream(new FileOutputStream(tabName));
        kos.writeVersion(kt_vno);
        for (int i = 0; i < entries.size(); i++) {
            kos.writeEntry(entries.elementAt(i));
=======
        try (KeyTabOutputStream kos =
                new KeyTabOutputStream(new FileOutputStream(tabName))) {
            kos.writeVersion(kt_vno);
            for (int i = 0; i < entries.size(); i++) {
                kos.writeEntry(entries.elementAt(i));
            }
>>>>>>> 8c4d8f14
        }
    }

    /**
     * Removes entries from the key table.
     * @param service the service <code>PrincipalName</code>.
     * @param etype the etype to match, remove all if -1
     * @param kvno what kvno to remove, -1 for all, -2 for old
     * @return the number of entries deleted
     */
    public int deleteEntries(PrincipalName service, int etype, int kvno) {
        int count = 0;

        // Remember the highest KVNO for each etype. Used for kvno == -2
        Map<Integer,Integer> highest = new HashMap<>();

        for (int i = entries.size()-1; i >= 0; i--) {
            KeyTabEntry e = entries.get(i);
            if (service.match(e.getService())) {
                if (etype == -1 || e.keyType == etype) {
                    if (kvno == -2) {
                        // Two rounds for kvno == -2. In the first round (here),
                        // only find out highest KVNO for each etype
                        if (highest.containsKey(e.keyType)) {
                            int n = highest.get(e.keyType);
                            if (e.keyVersion > n) {
                                highest.put(e.keyType, e.keyVersion);
                            }
                        } else {
                            highest.put(e.keyType, e.keyVersion);
                        }
                    } else if (kvno == -1 || e.keyVersion == kvno) {
                        entries.removeElementAt(i);
                        count++;
                    }
                }
            }
        }

        // Second round for kvno == -2, remove old entries
        if (kvno == -2) {
            for (int i = entries.size()-1; i >= 0; i--) {
                KeyTabEntry e = entries.get(i);
                if (service.match(e.getService())) {
                    if (etype == -1 || e.keyType == etype) {
                        int n = highest.get(e.keyType);
                        if (e.keyVersion != n) {
                            entries.removeElementAt(i);
                            count++;
                        }
                    }
                }
            }
        }
        return count;
    }

    /**
     * Creates key table file version.
     * @param file the key table file.
     * @exception IOException.
     */
    public synchronized void createVersion(File file) throws IOException {
<<<<<<< HEAD
        KeyTabOutputStream kos =
                new KeyTabOutputStream(new FileOutputStream(file));
        kos.write16(KRB5_KT_VNO);
        kos.close();
=======
        try (KeyTabOutputStream kos =
                new KeyTabOutputStream(new FileOutputStream(file))) {
            kos.write16(KRB5_KT_VNO);
        }
>>>>>>> 8c4d8f14
    }
}<|MERGE_RESOLUTION|>--- conflicted
+++ resolved
@@ -92,17 +92,10 @@
         tabName = filename;
         try {
             lastModified = new File(tabName).lastModified();
-<<<<<<< HEAD
-            KeyTabInputStream kis =
-                new KeyTabInputStream(new FileInputStream(filename));
-            load(kis);
-            kis.close();
-=======
             try (KeyTabInputStream kis =
                     new KeyTabInputStream(new FileInputStream(filename))) {
                 load(kis);
             }
->>>>>>> 8c4d8f14
         } catch (FileNotFoundException e) {
             entries.clear();
             isMissing = true;
@@ -110,7 +103,6 @@
             entries.clear();
             isValid = false;
         }
-<<<<<<< HEAD
     }
 
     /**
@@ -141,38 +133,6 @@
     }
 
     /**
-=======
-    }
-
-    /**
-     * Read a keytab file. Returns a new object and save it into cache when
-     * new content (modified since last read) is available. If keytab file is
-     * invalid, the old object will be returned. This is a safeguard for
-     * partial-written keytab files or non-stable network. Please note that
-     * a missing keytab is valid, which is equivalent to an empty keytab.
-     *
-     * @param s file name of keytab, must not be null
-     * @return the keytab object, can be invalid, but never null.
-     */
-    private synchronized static KeyTab getInstance0(String s) {
-        long lm = new File(s).lastModified();
-        KeyTab old = map.get(s);
-        if (old != null && old.isValid() && old.lastModified == lm) {
-            return old;
-        }
-        KeyTab ktab = new KeyTab(s);
-        if (ktab.isValid()) {               // A valid new keytab
-            map.put(s, ktab);
-            return ktab;
-        } else if (old != null) {           // An existing old one
-            return old;
-        } else {
-            return ktab;                    // first read is invalid
-        }
-    }
-
-    /**
->>>>>>> 8c4d8f14
      * Gets a KeyTab object.
      * @param s the key tab file name.
      * @return the KeyTab object, never null.
@@ -479,17 +439,10 @@
     public synchronized static KeyTab create(String name)
         throws IOException, RealmException {
 
-<<<<<<< HEAD
-        KeyTabOutputStream kos =
-                new KeyTabOutputStream(new FileOutputStream(name));
-        kos.writeVersion(KRB5_KT_VNO);
-        kos.close();
-=======
         try (KeyTabOutputStream kos =
                 new KeyTabOutputStream(new FileOutputStream(name))) {
             kos.writeVersion(KRB5_KT_VNO);
         }
->>>>>>> 8c4d8f14
         return new KeyTab(name);
     }
 
@@ -497,20 +450,12 @@
      * Saves the file at the directory.
      */
     public synchronized void save() throws IOException {
-<<<<<<< HEAD
-        KeyTabOutputStream kos =
-                new KeyTabOutputStream(new FileOutputStream(tabName));
-        kos.writeVersion(kt_vno);
-        for (int i = 0; i < entries.size(); i++) {
-            kos.writeEntry(entries.elementAt(i));
-=======
         try (KeyTabOutputStream kos =
                 new KeyTabOutputStream(new FileOutputStream(tabName))) {
             kos.writeVersion(kt_vno);
             for (int i = 0; i < entries.size(); i++) {
                 kos.writeEntry(entries.elementAt(i));
             }
->>>>>>> 8c4d8f14
         }
     }
 
@@ -574,16 +519,9 @@
      * @exception IOException.
      */
     public synchronized void createVersion(File file) throws IOException {
-<<<<<<< HEAD
-        KeyTabOutputStream kos =
-                new KeyTabOutputStream(new FileOutputStream(file));
-        kos.write16(KRB5_KT_VNO);
-        kos.close();
-=======
         try (KeyTabOutputStream kos =
                 new KeyTabOutputStream(new FileOutputStream(file))) {
             kos.write16(KRB5_KT_VNO);
         }
->>>>>>> 8c4d8f14
     }
 }