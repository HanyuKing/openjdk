--- conflicted
+++ resolved
@@ -312,12 +312,8 @@
                 DistributionPointFetcher.getInstance();
             // all CRLs returned by the DP Fetcher have also been verified
             mApprovedCRLs.addAll(store.getCRLs(sel, signFlag, prevKey,
-<<<<<<< HEAD
-                mSigProvider, mStores, reasonsMask, trustAnchors));
-=======
                 mSigProvider, mStores, reasonsMask, trustAnchors,
                 mParams.getDate()));
->>>>>>> 4af81e6c
         } catch (Exception e) {
             if (debug != null) {
                 debug.println("CrlRevocationChecker.verifyRevocationStatus() "
@@ -774,11 +770,7 @@
                 for (X509CRL crl : crls) {
                     if (dpf.verifyCRL(certImpl, point, crl, reasonsMask,
                             signFlag, prevKey, mSigProvider,
-<<<<<<< HEAD
-                            trustAnchors, mStores)) {
-=======
                             trustAnchors, mStores, mParams.getDate())) {
->>>>>>> 4af81e6c
                         results.add(crl);
                     }
                 }
