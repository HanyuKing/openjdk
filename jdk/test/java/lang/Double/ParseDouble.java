/*
 * Copyright (c) 2001, 2011, Oracle and/or its affiliates. All rights reserved.
 * DO NOT ALTER OR REMOVE COPYRIGHT NOTICES OR THIS FILE HEADER.
 *
 * This code is free software; you can redistribute it and/or modify it
 * under the terms of the GNU General Public License version 2 only, as
 * published by the Free Software Foundation.
 *
 * This code is distributed in the hope that it will be useful, but WITHOUT
 * ANY WARRANTY; without even the implied warranty of MERCHANTABILITY or
 * FITNESS FOR A PARTICULAR PURPOSE.  See the GNU General Public License
 * version 2 for more details (a copy is included in the LICENSE file that
 * accompanied this code).
 *
 * You should have received a copy of the GNU General Public License version
 * 2 along with this work; if not, write to the Free Software Foundation,
 * Inc., 51 Franklin St, Fifth Floor, Boston, MA 02110-1301 USA.
 *
 * Please contact Oracle, 500 Oracle Parkway, Redwood Shores, CA 94065 USA
 * or visit www.oracle.com if you need additional information or have any
 * questions.
 */

/*
 * @test
<<<<<<< HEAD
 * @bug 4160406 4705734 4707389 4826774 4895911 4421494 7021568
=======
 * @bug 4160406 4705734 4707389 4826774 4895911 4421494 7021568 7039369
>>>>>>> 4af81e6c
 * @summary Test for Double.parseDouble method and acceptance regex
 */

import java.util.regex.*;
import java.math.BigDecimal;

public class ParseDouble {

    private static void check(String val, double expected) {
        double n = Double.parseDouble(val);
        if (n != expected)
            throw new RuntimeException("Double.parseDouble failed. String:" +
                                                val + " Result:" + n);
    }

    private static void rudimentaryTest() {
        check(new String(""+Double.MIN_VALUE), Double.MIN_VALUE);
        check(new String(""+Double.MAX_VALUE), Double.MAX_VALUE);

        check("10",     (double)  10.0);
        check("10.0",   (double)  10.0);
        check("10.01",  (double)  10.01);

        check("-10",    (double) -10.0);
        check("-10.00", (double) -10.0);
        check("-10.01", (double) -10.01);
    }


    static  String badStrings[] = {
        "",
        "+",
        "-",
        "+e",
        "-e",
        "+e170",
        "-e170",

        // Make sure intermediate white space is not deleted.
        "1234   e10",
        "-1234   e10",

        // Control characters in the interior of a string are not legal
        "1\u0007e1",
        "1e\u00071",

        // NaN and infinity can't have trailing type suffices or exponents
        "NaNf",
        "NaNF",
        "NaNd",
        "NaND",
        "-NaNf",
        "-NaNF",
        "-NaNd",
        "-NaND",
        "+NaNf",
        "+NaNF",
        "+NaNd",
        "+NaND",
        "Infinityf",
        "InfinityF",
        "Infinityd",
        "InfinityD",
        "-Infinityf",
        "-InfinityF",
        "-Infinityd",
        "-InfinityD",
        "+Infinityf",
        "+InfinityF",
        "+Infinityd",
        "+InfinityD",

        "NaNe10",
        "-NaNe10",
        "+NaNe10",
        "Infinitye10",
        "-Infinitye10",
        "+Infinitye10",

        // Non-ASCII digits are not recognized
        "\u0661e\u0661", // 1e1 in Arabic-Indic digits
        "\u06F1e\u06F1", // 1e1 in Extended Arabic-Indic digits
        "\u0967e\u0967", // 1e1 in Devanagari digits

        // JCK test lex03592m3
        ".",

        // JCK test lex03592m4
        "e42",

        // JCK test lex03592m5
        ".e42",

        // JCK test lex03592m6
        "d",

        // JCK test lex03592m7
        ".d",

        // JCK test lex03592m8
        "e42d",

        // JCK test lex03592m9
        ".e42d",

        // JCK test lex03593m10
        "1A01.01125e-10d",

        // JCK test lex03593m11
        "2;3.01125e-10d",

        // JCK test lex03593m12
        "1_34.01125e-10d",

        // JCK test lex03593m14
        "202..01125e-10d",

        // JCK test lex03593m15
        "202,01125e-10d",

        // JCK test lex03593m16
        "202.03b4e-10d",

        // JCK test lex03593m18
        "202.06_3e-10d",

        // JCK test lex03593m20
        "202.01125e-f0d",

        // JCK test lex03593m21
        "202.01125e_3d",

        // JCK test lex03593m22
        "202.01125e -5d",

        // JCK test lex03593m24
        "202.01125e-10r",

        // JCK test lex03593m25
        "202.01125e-10ff",

        // JCK test lex03593m26
        "1234L.01",

        // JCK test lex03593m27
        "12ee-2",

        // JCK test lex03593m28
        "12e-2.2.2",

        // JCK test lex03593m29
        "12.01e+",

        // JCK test lex03593m30
        "12.01E",

        // Bad hexadecimal-style strings

        // Two leading zeros
        "00x1.0p1",

        // Must have hex specifier
        "1.0p1",
        "00010p1",
        "deadbeefp1",

        // Need an explicit fully-formed exponent
        "0x1.0p",
        "0x1.0",

        // Exponent must be in decimal
        "0x1.0pa",
        "0x1.0pf",

        // Exponent separated by "p"
        "0x1.0e22",
        "0x1.0e22",

        // Need a signifcand
        "0xp22"
    };

    static String goodStrings[] = {
        "NaN",
        "+NaN",
        "-NaN",
        "Infinity",
        "+Infinity",
        "-Infinity",
        "1.1e-23f",
        ".1e-23f",
        "1e-23",
        "1f",
        "0",
        "-0",
        "+0",
        "00",
        "00",
        "-00",
        "+00",
        "0000000000",
        "-0000000000",
        "+0000000000",
        "1",
        "2",
        "1234",
        "-1234",
        "+1234",
        "2147483647",   // Integer.MAX_VALUE
        "2147483648",
        "-2147483648",  // Integer.MIN_VALUE
        "-2147483649",

        "16777215",
        "16777216",     // 2^24
        "16777217",

        "-16777215",
        "-16777216",    // -2^24
        "-16777217",

        "9007199254740991",
        "9007199254740992",     // 2^53
        "9007199254740993",

        "-9007199254740991",
        "-9007199254740992",    // -2^53
        "-9007199254740993",

        "9223372036854775807",
        "9223372036854775808",  // Long.MAX_VALUE
        "9223372036854775809",

        "-9223372036854775808",
        "-9223372036854775809", // Long.MIN_VALUE
        "-9223372036854775810",

        // Culled from JCK test lex03591m1
        "54.07140d",
        "7.01e-324d",
        "2147483647.01d",
        "1.2147483647f",
        "000000000000000000000000001.F",
        "1.00000000000000000000000000e-2F",

        // Culled from JCK test lex03592m2
        "2.",
        ".0909",
        "122112217090.0",
        "7090e-5",
        "2.E-20",
        ".0909e42",
        "122112217090.0E+100",
        "7090f",
        "2.F",
        ".0909d",
        "122112217090.0D",
        "7090e-5f",
        "2.E-20F",
        ".0909e42d",
        "122112217090.0E+100D",

        // Culled from JCK test lex03594m31 -- unicode escapes
        "\u0035\u0031\u0034\u0039\u0032\u0033\u0036\u0037\u0038\u0030.1102E-209D",
        "1290873\u002E12301e100",
        "1.1E-10\u0066",

        // Culled from JCK test lex03595m1
        "0.0E-10",
        "1E10",

        // Culled from JCK test lex03691m1
        "0.f",
        "1f",
        "0.F",
        "1F",
        "0.12d",
        "1e-0d",
        "12.e+1D",
        "0e-0D",
        "12.e+01",
        "1e-01",

        // Good hex strings
        // Vary capitalization of separators.

        "0x1p1",
        "0X1p1",
        "0x1P1",
        "0X1P1",
        "0x1p1f",
        "0X1p1f",
        "0x1P1f",
        "0X1P1f",
        "0x1p1F",
        "0X1p1F",
        "0x1P1F",
        "0X1P1F",
        "0x1p1d",
        "0X1p1d",
        "0x1P1d",
        "0X1P1d",
        "0x1p1D",
        "0X1p1D",
        "0x1P1D",
        "0X1P1D",

        "-0x1p1",
        "-0X1p1",
        "-0x1P1",
        "-0X1P1",
        "-0x1p1f",
        "-0X1p1f",
        "-0x1P1f",
        "-0X1P1f",
        "-0x1p1F",
        "-0X1p1F",
        "-0x1P1F",
        "-0X1P1F",
        "-0x1p1d",
        "-0X1p1d",
        "-0x1P1d",
        "-0X1P1d",
        "-0x1p1D",
        "-0X1p1D",
        "-0x1P1D",
        "-0X1P1D",

        "0x1p-1",
        "0X1p-1",
        "0x1P-1",
        "0X1P-1",
        "0x1p-1f",
        "0X1p-1f",
        "0x1P-1f",
        "0X1P-1f",
        "0x1p-1F",
        "0X1p-1F",
        "0x1P-1F",
        "0X1P-1F",
        "0x1p-1d",
        "0X1p-1d",
        "0x1P-1d",
        "0X1P-1d",
        "0x1p-1D",
        "0X1p-1D",
        "0x1P-1D",
        "0X1P-1D",

        "-0x1p-1",
        "-0X1p-1",
        "-0x1P-1",
        "-0X1P-1",
        "-0x1p-1f",
        "-0X1p-1f",
        "-0x1P-1f",
        "-0X1P-1f",
        "-0x1p-1F",
        "-0X1p-1F",
        "-0x1P-1F",
        "-0X1P-1F",
        "-0x1p-1d",
        "-0X1p-1d",
        "-0x1P-1d",
        "-0X1P-1d",
        "-0x1p-1D",
        "-0X1p-1D",
        "-0x1P-1D",
        "-0X1P-1D",


        // Try different significand combinations
        "0xap1",
        "0xbp1",
        "0xcp1",
        "0xdp1",
        "0xep1",
        "0xfp1",

        "0x1p1",
        "0x.1p1",
        "0x1.1p1",

        "0x001p23",
        "0x00.1p1",
        "0x001.1p1",

        "0x100p1",
        "0x.100p1",
        "0x1.100p1",

        "0x00100p1",
        "0x00.100p1",
        "0x001.100p1",

        // Limits

        "1.7976931348623157E308",     // Double.MAX_VALUE
        "4.9e-324",                   // Double.MIN_VALUE
        "2.2250738585072014e-308",    // Double.MIN_NORMAL

        "2.2250738585072012e-308",    // near Double.MIN_NORMAL
    };

    static String paddedBadStrings[];
    static String paddedGoodStrings[];
    static {
        String pad = " \t\n\r\f\u0001\u000b\u001f";
        paddedBadStrings = new String[badStrings.length];
        for(int i = 0 ; i <  badStrings.length; i++)
            paddedBadStrings[i] = pad + badStrings[i] + pad;

        paddedGoodStrings = new String[goodStrings.length];
        for(int i = 0 ; i <  goodStrings.length; i++)
            paddedGoodStrings[i] = pad + goodStrings[i] + pad;

    }


    /*
     * Throws an exception if <code>Input</code> is
     * <code>exceptionalInput</code> and {@link Double.parseDouble
     * parseDouble} does <em>not</em> throw an exception or if
     * <code>Input</code> is not <code>exceptionalInput</code> and
     * <code>parseDouble</code> throws an exception.  This method does
     * not attempt to test whether the string is converted to the
     * proper value; just whether the input is accepted appropriately
     * or not.
     */
    private static void testParsing(String [] input,
                                    boolean exceptionalInput) {
        for(int i = 0; i < input.length; i++) {
            double d;

            try {
                d = Double.parseDouble(input[i]);
            }
            catch (NumberFormatException e) {
                if (! exceptionalInput) {
                    throw new RuntimeException("Double.parseDouble rejected " +
                                               "good string `" + input[i] +
                                               "'.");
                }
                break;
            }
            if (exceptionalInput) {
                throw new RuntimeException("Double.parseDouble accepted " +
                                           "bad string `" + input[i] +
                                           "'.");
            }
        }
    }

    /*
     * Throws an exception if <code>Input</code> is
     * <code>exceptionalInput</code> and the regular expression
     * matches one of the strings or if <code>Input</code> is not
     * <code>exceptionalInput</code> and the regular expression fails
     * to match an input string.
     */
    private static void testRegex(String [] input, boolean exceptionalInput) {
        /*
         * The regex below is taken from the JavaDoc for
         * Double.valueOf.
         */

        final String Digits     = "(\\p{Digit}+)";
        final String HexDigits  = "(\\p{XDigit}+)";
        // an exponent is 'e' or 'E' followed by an optionally
        // signed decimal integer.
        final String Exp        = "[eE][+-]?"+Digits;
        final String fpRegex    =
            ("[\\x00-\\x20]*"+  // Optional leading "whitespace"
             "[+-]?(" + // Optional sign character
             "NaN|" +           // "NaN" string
             "Infinity|" +      // "Infinity" string

             // A floating-point string representing a finite positive
             // number without a leading sign has at most five basic pieces:
             // Digits . Digits ExponentPart FloatTypeSuffix
             //
             // Since this method allows integer-only strings as input
             // in addition to strings of floating-point literals, the
             // two sub-patterns below are simplifications of the grammar
             // productions from the Java Language Specification, 2nd
             // edition, section 3.10.2.


             // A decimal floating-point string representing a finite positive
             // number without a leading sign has at most five basic pieces:
             // Digits . Digits ExponentPart FloatTypeSuffix
             //
             // Since this method allows integer-only strings as input
             // in addition to strings of floating-point literals, the
             // two sub-patterns below are simplifications of the grammar
             // productions from the Java Language Specification, 2nd
             // edition, section 3.10.2.

             // Digits ._opt Digits_opt ExponentPart_opt FloatTypeSuffix_opt
             "(((("+Digits+"(\\.)?("+Digits+"?)("+Exp+")?)|"+

             // . Digits ExponentPart_opt FloatTypeSuffix_opt
             "(\\.("+Digits+")("+Exp+")?))|"+

            // Hexadecimal strings
            "((" +
             // 0[xX] HexDigits ._opt BinaryExponent FloatTypeSuffix_opt
             "(0[xX]" + HexDigits + "(\\.)?)|" +

             // 0[xX] HexDigits_opt . HexDigits BinaryExponent FloatTypeSuffix_opt
             "(0[xX]" + HexDigits + "?(\\.)" + HexDigits + ")" +

             ")[pP][+-]?" + Digits + "))" +
             "[fFdD]?))" +
             "[\\x00-\\x20]*");// Optional trailing "whitespace"
        Pattern fpPattern = Pattern.compile(fpRegex);

        for(int i = 0; i < input.length; i++) {
             Matcher m = fpPattern.matcher(input[i]);
             if (m.matches() != ! exceptionalInput) {
                 throw new RuntimeException("Regular expression " +
                                            (exceptionalInput?
                                             "accepted bad":
                                             "rejected good") +
                                            " string `" +
                                            input[i] + "'.");
             }
        }

    }

    /**
     * For each subnormal power of two, test at boundaries of
     * region that should convert to that value.
     */
    private static void testSubnormalPowers() {
        BigDecimal TWO = BigDecimal.valueOf(2);
        // An ulp is the same for all subnormal values
        BigDecimal ulp_BD = new BigDecimal(Double.MIN_VALUE);

        // Test subnormal powers of two
        for(int i = -1074; i <= -1022; i++) {
            double d = Math.scalb(1.0, i);

            /*
             * The region [d - ulp/2, d + ulp/2] should round to d.
             */
            BigDecimal d_BD = new BigDecimal(d);

            BigDecimal lowerBound = d_BD.subtract(ulp_BD.divide(TWO));
            BigDecimal upperBound = d_BD.add(ulp_BD.divide(TWO));

            double convertedLowerBound = Double.parseDouble(lowerBound.toString());
            double convertedUpperBound = Double.parseDouble(upperBound.toString());
        }
    }


    private static void testStrictness() {
        final double expected = 0x0.0000008000001p-1022;
        boolean failed = false;
        double conversion = 0.0;
        double sum = 0.0; // Prevent conversion from being optimized away

        //2^-1047 + 2^-1075
        String decimal = "6.631236871469758276785396630275967243399099947355303144249971758736286630139265439618068200788048744105960420552601852889715006376325666595539603330361800519107591783233358492337208057849499360899425128640718856616503093444922854759159988160304439909868291973931426625698663157749836252274523485312442358651207051292453083278116143932569727918709786004497872322193856150225415211997283078496319412124640111777216148110752815101775295719811974338451936095907419622417538473679495148632480391435931767981122396703443803335529756003353209830071832230689201383015598792184172909927924176339315507402234836120730914783168400715462440053817592702766213559042115986763819482654128770595766806872783349146967171293949598850675682115696218943412532098591327667236328125E-316";

        for(int i = 0; i <= 12_000; i++) {
            conversion = Double.parseDouble(decimal);
            sum += conversion;
            if (conversion != expected) {
                failed = true;
                System.out.printf("Iteration %d converts as %a%n",
                                  i, conversion);
            }
        }

        System.out.println("Sum = "  + sum);
        if (failed)
            throw new RuntimeException("Inconsistent conversion");
    }

    public static void main(String[] args) throws Exception {
        rudimentaryTest();

        testParsing(goodStrings, false);
        testParsing(paddedGoodStrings, false);
        testParsing(badStrings, true);
        testParsing(paddedBadStrings, true);

        testRegex(goodStrings, false);
        testRegex(paddedGoodStrings, false);
        testRegex(badStrings, true);
        testRegex(paddedBadStrings, true);

        testSubnormalPowers();
        testStrictness();
    }
}<|MERGE_RESOLUTION|>--- conflicted
+++ resolved
@@ -23,11 +23,7 @@
 
 /*
  * @test
-<<<<<<< HEAD
- * @bug 4160406 4705734 4707389 4826774 4895911 4421494 7021568
-=======
  * @bug 4160406 4705734 4707389 4826774 4895911 4421494 7021568 7039369
->>>>>>> 4af81e6c
  * @summary Test for Double.parseDouble method and acceptance regex
  */
 
