/*
 * Copyright (c) 2008, 2011, Oracle and/or its affiliates. All rights reserved.
 * DO NOT ALTER OR REMOVE COPYRIGHT NOTICES OR THIS FILE HEADER.
 *
 * This code is free software; you can redistribute it and/or modify it
 * under the terms of the GNU General Public License version 2 only, as
 * published by the Free Software Foundation.
 *
 * This code is distributed in the hope that it will be useful, but WITHOUT
 * ANY WARRANTY; without even the implied warranty of MERCHANTABILITY or
 * FITNESS FOR A PARTICULAR PURPOSE.  See the GNU General Public License
 * version 2 for more details (a copy is included in the LICENSE file that
 * accompanied this code).
 *
 * You should have received a copy of the GNU General Public License version
 * 2 along with this work; if not, write to the Free Software Foundation,
 * Inc., 51 Franklin St, Fifth Floor, Boston, MA 02110-1301 USA.
 *
 * Please contact Oracle, 500 Oracle Parkway, Redwood Shores, CA 94065 USA
 * or visit www.oracle.com if you need additional information or have any
 * questions.
 *
 */

#include "precompiled.hpp"
#include "classfile/symbolTable.hpp"
#include "compiler/compileBroker.hpp"
#include "interpreter/interpreter.hpp"
#include "interpreter/oopMapCache.hpp"
#include "memory/allocation.inline.hpp"
#include "memory/oopFactory.hpp"
#include "prims/methodHandles.hpp"
#include "runtime/compilationPolicy.hpp"
#include "runtime/javaCalls.hpp"
#include "runtime/reflection.hpp"
#include "runtime/signature.hpp"
#include "runtime/stubRoutines.hpp"


/*
 * JSR 292 reference implementation: method handles
 * The JDK 7 reference implementation represented method handle
 * combinations as chains.  Each link in the chain had a "vmentry"
 * field which pointed at a bit of assembly code which performed
 * one transformation before dispatching to the next link in the chain.
 *
 * The current reference implementation pushes almost all code generation
 * responsibility to (trusted) Java code.  A method handle contains a
 * pointer to its "LambdaForm", which embodies all details of the method
 * handle's behavior.  The LambdaForm is a normal Java object, managed
 * by a runtime coded in Java.
 */

bool MethodHandles::_enabled = false; // set true after successful native linkage
MethodHandlesAdapterBlob* MethodHandles::_adapter_code = NULL;

//------------------------------------------------------------------------------
// MethodHandles::generate_adapters
//
void MethodHandles::generate_adapters() {
  if (!EnableInvokeDynamic || SystemDictionary::MethodHandle_klass() == NULL)  return;

  assert(_adapter_code == NULL, "generate only once");

  ResourceMark rm;
  TraceTime timer("MethodHandles adapters generation", TraceStartupTime);
  _adapter_code = MethodHandlesAdapterBlob::create(adapter_code_size);
  if (_adapter_code == NULL)
    vm_exit_out_of_memory(adapter_code_size, "CodeCache: no room for MethodHandles adapters");
  {
    CodeBuffer code(_adapter_code);
    MethodHandlesAdapterGenerator g(&code);
    g.generate();
    code.log_section_sizes("MethodHandlesAdapterBlob");
  }
}

//------------------------------------------------------------------------------
// MethodHandlesAdapterGenerator::generate
//
void MethodHandlesAdapterGenerator::generate() {
  // Generate generic method handle adapters.
  // Generate interpreter entries
  for (Interpreter::MethodKind mk = Interpreter::method_handle_invoke_FIRST;
       mk <= Interpreter::method_handle_invoke_LAST;
       mk = Interpreter::MethodKind(1 + (int)mk)) {
    vmIntrinsics::ID iid = Interpreter::method_handle_intrinsic(mk);
    StubCodeMark mark(this, "MethodHandle::interpreter_entry", vmIntrinsics::name_at(iid));
    address entry = MethodHandles::generate_method_handle_interpreter_entry(_masm, iid);
    if (entry != NULL) {
      Interpreter::set_entry_for_kind(mk, entry);
    }
    // If the entry is not set, it will throw AbstractMethodError.
  }
}

void MethodHandles::set_enabled(bool z) {
  if (_enabled != z) {
    guarantee(z && EnableInvokeDynamic, "can only enable once, and only if -XX:+EnableInvokeDynamic");
    _enabled = z;
  }
}

// MemberName support

// import java_lang_invoke_MemberName.*
enum {
  IS_METHOD      = java_lang_invoke_MemberName::MN_IS_METHOD,
  IS_CONSTRUCTOR = java_lang_invoke_MemberName::MN_IS_CONSTRUCTOR,
  IS_FIELD       = java_lang_invoke_MemberName::MN_IS_FIELD,
  IS_TYPE        = java_lang_invoke_MemberName::MN_IS_TYPE,
  REFERENCE_KIND_SHIFT = java_lang_invoke_MemberName::MN_REFERENCE_KIND_SHIFT,
  REFERENCE_KIND_MASK  = java_lang_invoke_MemberName::MN_REFERENCE_KIND_MASK,
  SEARCH_SUPERCLASSES = java_lang_invoke_MemberName::MN_SEARCH_SUPERCLASSES,
  SEARCH_INTERFACES   = java_lang_invoke_MemberName::MN_SEARCH_INTERFACES,
  ALL_KINDS      = IS_METHOD | IS_CONSTRUCTOR | IS_FIELD | IS_TYPE
};

Handle MethodHandles::new_MemberName(TRAPS) {
  Handle empty;
  instanceKlassHandle k(THREAD, SystemDictionary::MemberName_klass());
  if (!k->is_initialized())  k->initialize(CHECK_(empty));
  return Handle(THREAD, k->allocate_instance(THREAD));
}

oop MethodHandles::init_MemberName(oop mname_oop, oop target_oop) {
  klassOop target_klass = target_oop->klass();
  if (target_klass == SystemDictionary::reflect_Field_klass()) {
    oop clazz = java_lang_reflect_Field::clazz(target_oop); // fd.field_holder()
    int slot  = java_lang_reflect_Field::slot(target_oop);  // fd.index()
    int mods  = java_lang_reflect_Field::modifiers(target_oop);
    oop type  = java_lang_reflect_Field::type(target_oop);
    oop name  = java_lang_reflect_Field::name(target_oop);
    klassOop k = java_lang_Class::as_klassOop(clazz);
    intptr_t offset = instanceKlass::cast(k)->field_offset(slot);
    return init_field_MemberName(mname_oop, k, accessFlags_from(mods), type, name, offset);
  } else if (target_klass == SystemDictionary::reflect_Method_klass()) {
    oop clazz  = java_lang_reflect_Method::clazz(target_oop);
    int slot   = java_lang_reflect_Method::slot(target_oop);
    klassOop k = java_lang_Class::as_klassOop(clazz);
    if (k != NULL && Klass::cast(k)->oop_is_instance()) {
      methodOop m = instanceKlass::cast(k)->method_with_idnum(slot);
      return init_method_MemberName(mname_oop, m, true, k);
    }
  } else if (target_klass == SystemDictionary::reflect_Constructor_klass()) {
    oop clazz  = java_lang_reflect_Constructor::clazz(target_oop);
    int slot   = java_lang_reflect_Constructor::slot(target_oop);
    klassOop k = java_lang_Class::as_klassOop(clazz);
    if (k != NULL && Klass::cast(k)->oop_is_instance()) {
      methodOop m = instanceKlass::cast(k)->method_with_idnum(slot);
      return init_method_MemberName(mname_oop, m, false, k);
    }
  } else if (target_klass == SystemDictionary::MemberName_klass()) {
    // Note: This only works if the MemberName has already been resolved.
    oop clazz        = java_lang_invoke_MemberName::clazz(target_oop);
    int flags        = java_lang_invoke_MemberName::flags(target_oop);
    oop vmtarget     = java_lang_invoke_MemberName::vmtarget(target_oop);
    intptr_t vmindex = java_lang_invoke_MemberName::vmindex(target_oop);
    klassOop k       = java_lang_Class::as_klassOop(clazz);
    int ref_kind     = (flags >> REFERENCE_KIND_SHIFT) & REFERENCE_KIND_MASK;
    if (vmtarget == NULL)  return NULL;  // not resolved
    if ((flags & IS_FIELD) != 0) {
      assert(vmtarget->is_klass(), "field vmtarget is klassOop");
      int basic_mods = (ref_kind_is_static(ref_kind) ? JVM_ACC_STATIC : 0);
      // FIXME:  how does k (receiver_limit) contribute?
      return init_field_MemberName(mname_oop, klassOop(vmtarget), accessFlags_from(basic_mods), NULL, NULL, vmindex);
    } else if ((flags & (IS_METHOD | IS_CONSTRUCTOR)) != 0) {
      assert(vmtarget->is_method(), "method or constructor vmtarget is methodOop");
      return init_method_MemberName(mname_oop, methodOop(vmtarget), ref_kind_does_dispatch(ref_kind), k);
    } else {
      return NULL;
    }
  }
  return NULL;
}

oop MethodHandles::init_method_MemberName(oop mname_oop, methodOop m, bool do_dispatch,
                                          klassOop receiver_limit) {
  AccessFlags mods = m->access_flags();
  int flags = (jushort)( mods.as_short() & JVM_RECOGNIZED_METHOD_MODIFIERS );
  int vmindex = methodOopDesc::nonvirtual_vtable_index; // implies never any dispatch
  klassOop mklass = m->method_holder();
  if (receiver_limit == NULL)
    receiver_limit = mklass;
  if (m->is_initializer()) {
    flags |= IS_CONSTRUCTOR | (JVM_REF_invokeSpecial << REFERENCE_KIND_SHIFT);
  } else if (mods.is_static()) {
    flags |= IS_METHOD | (JVM_REF_invokeStatic << REFERENCE_KIND_SHIFT);
  } else if (receiver_limit != mklass &&
             !Klass::cast(receiver_limit)->is_subtype_of(mklass)) {
    return NULL;  // bad receiver limit
  } else if (Klass::cast(receiver_limit)->is_interface() &&
             Klass::cast(mklass)->is_interface()) {
    flags |= IS_METHOD | (JVM_REF_invokeInterface << REFERENCE_KIND_SHIFT);
    receiver_limit = mklass;  // ignore passed-in limit; interfaces are interconvertible
    vmindex = klassItable::compute_itable_index(m);
  } else if (mklass != receiver_limit && Klass::cast(mklass)->is_interface()) {
    flags |= IS_METHOD | (JVM_REF_invokeVirtual << REFERENCE_KIND_SHIFT);
    // it is a miranda method, so m->vtable_index is not what we want
    ResourceMark rm;
    klassVtable* vt = instanceKlass::cast(receiver_limit)->vtable();
    vmindex = vt->index_of_miranda(m->name(), m->signature());
  } else if (!do_dispatch || m->can_be_statically_bound()) {
    flags |= IS_METHOD | (JVM_REF_invokeSpecial << REFERENCE_KIND_SHIFT);
  } else {
    flags |= IS_METHOD | (JVM_REF_invokeVirtual << REFERENCE_KIND_SHIFT);
    vmindex = m->vtable_index();
  }

  java_lang_invoke_MemberName::set_flags(mname_oop,    flags);
  java_lang_invoke_MemberName::set_vmtarget(mname_oop, m);
  java_lang_invoke_MemberName::set_vmindex(mname_oop,  vmindex);   // vtable/itable index
  java_lang_invoke_MemberName::set_clazz(mname_oop,    Klass::cast(receiver_limit)->java_mirror());
  // Note:  name and type can be lazily computed by resolve_MemberName,
  // if Java code needs them as resolved String and MethodType objects.
  // The clazz must be eagerly stored, because it provides a GC
  // root to help keep alive the methodOop.
  // If relevant, the vtable or itable value is stored as vmindex.
  // This is done eagerly, since it is readily available without
  // constructing any new objects.
  // TO DO: maybe intern mname_oop
  return mname_oop;
}

Handle MethodHandles::init_method_MemberName(oop mname_oop, CallInfo& info, TRAPS) {
  Handle empty;
  if (info.resolved_appendix().not_null()) {
    // The resolved MemberName must not be accompanied by an appendix argument,
    // since there is no way to bind this value into the MemberName.
    // Caller is responsible to prevent this from happening.
    THROW_MSG_(vmSymbols::java_lang_InternalError(), "appendix", empty);
  }
  methodHandle m = info.resolved_method();
  KlassHandle defc = info.resolved_klass();
  int vmindex = -1;
  if (defc->is_interface() && Klass::cast(m->method_holder())->is_interface()) {
    // LinkResolver does not report itable indexes!  (fix this?)
    vmindex = klassItable::compute_itable_index(m());
  } else if (m->can_be_statically_bound()) {
    // LinkResolver reports vtable index even for final methods!
    vmindex = methodOopDesc::nonvirtual_vtable_index;
  } else {
    vmindex = info.vtable_index();
  }
  oop res = init_method_MemberName(mname_oop, m(), (vmindex >= 0), defc());
  assert(res == NULL || (java_lang_invoke_MemberName::vmindex(res) == vmindex), "");
  return Handle(THREAD, res);
}

oop MethodHandles::init_field_MemberName(oop mname_oop, klassOop field_holder,
                                         AccessFlags mods, oop type, oop name,
                                         intptr_t offset, bool is_setter) {
  int flags = (jushort)( mods.as_short() & JVM_RECOGNIZED_FIELD_MODIFIERS );
  flags |= IS_FIELD | ((mods.is_static() ? JVM_REF_getStatic : JVM_REF_getField) << REFERENCE_KIND_SHIFT);
  if (is_setter)  flags += ((JVM_REF_putField - JVM_REF_getField) << REFERENCE_KIND_SHIFT);
  oop vmtarget = field_holder;
  int vmindex  = offset;  // determines the field uniquely when combined with static bit
  java_lang_invoke_MemberName::set_flags(mname_oop,    flags);
  java_lang_invoke_MemberName::set_vmtarget(mname_oop, vmtarget);
  java_lang_invoke_MemberName::set_vmindex(mname_oop,  vmindex);
  java_lang_invoke_MemberName::set_clazz(mname_oop,    Klass::cast(field_holder)->java_mirror());
  if (name != NULL)
    java_lang_invoke_MemberName::set_name(mname_oop,   name);
  if (type != NULL)
    java_lang_invoke_MemberName::set_type(mname_oop,   type);
  // Note:  name and type can be lazily computed by resolve_MemberName,
  // if Java code needs them as resolved String and Class objects.
  // Note that the incoming type oop might be pre-resolved (non-null).
  // The base clazz and field offset (vmindex) must be eagerly stored,
  // because they unambiguously identify the field.
  // Although the fieldDescriptor::_index would also identify the field,
  // we do not use it, because it is harder to decode.
  // TO DO: maybe intern mname_oop
  return mname_oop;
}

Handle MethodHandles::init_field_MemberName(oop mname_oop, FieldAccessInfo& info, TRAPS) {
  return Handle();
#if 0
  KlassHandle field_holder = info.klass();
  intptr_t    field_offset = info.field_offset();
  return init_field_MemberName(mname_oop, field_holder(),
                               info.access_flags(),
                               type, name,
                               field_offset, false /*is_setter*/);
#endif
}


// JVM 2.9 Special Methods:
// A method is signature polymorphic if and only if all of the following conditions hold :
// * It is declared in the java.lang.invoke.MethodHandle class.
// * It has a single formal parameter of type Object[].
// * It has a return type of Object.
// * It has the ACC_VARARGS and ACC_NATIVE flags set.
bool MethodHandles::is_method_handle_invoke_name(klassOop klass, Symbol* name) {
  if (klass == NULL)
    return false;
  // The following test will fail spuriously during bootstrap of MethodHandle itself:
  //    if (klass != SystemDictionary::MethodHandle_klass())
  // Test the name instead:
  if (Klass::cast(klass)->name() != vmSymbols::java_lang_invoke_MethodHandle())
    return false;
  Symbol* poly_sig = vmSymbols::object_array_object_signature();
  methodOop m = instanceKlass::cast(klass)->find_method(name, poly_sig);
  if (m == NULL)  return false;
  int required = JVM_ACC_NATIVE | JVM_ACC_VARARGS;
  int flags = m->access_flags().as_int();
  return (flags & required) == required;
}


Symbol* MethodHandles::signature_polymorphic_intrinsic_name(vmIntrinsics::ID iid) {
  assert(is_signature_polymorphic_intrinsic(iid), err_msg("iid=%d", iid));
  switch (iid) {
  case vmIntrinsics::_invokeBasic:      return vmSymbols::invokeBasic_name();
  case vmIntrinsics::_linkToVirtual:    return vmSymbols::linkToVirtual_name();
  case vmIntrinsics::_linkToStatic:     return vmSymbols::linkToStatic_name();
  case vmIntrinsics::_linkToSpecial:    return vmSymbols::linkToSpecial_name();
  case vmIntrinsics::_linkToInterface:  return vmSymbols::linkToInterface_name();
  }
  assert(false, "");
  return 0;
}

int MethodHandles::signature_polymorphic_intrinsic_ref_kind(vmIntrinsics::ID iid) {
  switch (iid) {
  case vmIntrinsics::_invokeBasic:      return 0;
  case vmIntrinsics::_linkToVirtual:    return JVM_REF_invokeVirtual;
  case vmIntrinsics::_linkToStatic:     return JVM_REF_invokeStatic;
  case vmIntrinsics::_linkToSpecial:    return JVM_REF_invokeSpecial;
  case vmIntrinsics::_linkToInterface:  return JVM_REF_invokeInterface;
  }
  assert(false, err_msg("iid=%d", iid));
  return 0;
}

vmIntrinsics::ID MethodHandles::signature_polymorphic_name_id(Symbol* name) {
  vmSymbols::SID name_id = vmSymbols::find_sid(name);
  switch (name_id) {
  // The ID _invokeGeneric stands for all non-static signature-polymorphic methods, except built-ins.
  case vmSymbols::VM_SYMBOL_ENUM_NAME(invoke_name):           return vmIntrinsics::_invokeGeneric;
  // The only built-in non-static signature-polymorphic method is MethodHandle.invokeBasic:
  case vmSymbols::VM_SYMBOL_ENUM_NAME(invokeBasic_name):      return vmIntrinsics::_invokeBasic;

  // There is one static signature-polymorphic method for each JVM invocation mode.
  case vmSymbols::VM_SYMBOL_ENUM_NAME(linkToVirtual_name):    return vmIntrinsics::_linkToVirtual;
  case vmSymbols::VM_SYMBOL_ENUM_NAME(linkToStatic_name):     return vmIntrinsics::_linkToStatic;
  case vmSymbols::VM_SYMBOL_ENUM_NAME(linkToSpecial_name):    return vmIntrinsics::_linkToSpecial;
  case vmSymbols::VM_SYMBOL_ENUM_NAME(linkToInterface_name):  return vmIntrinsics::_linkToInterface;
  }

  // Cover the case of invokeExact and any future variants of invokeFoo.
  klassOop mh_klass = SystemDictionary::well_known_klass(
                              SystemDictionary::WK_KLASS_ENUM_NAME(MethodHandle_klass) );
  if (mh_klass != NULL && is_method_handle_invoke_name(mh_klass, name))
    return vmIntrinsics::_invokeGeneric;

  // Note: The pseudo-intrinsic _compiledLambdaForm is never linked against.
  // Instead it is used to mark lambda forms bound to invokehandle or invokedynamic.
  return vmIntrinsics::_none;
}

vmIntrinsics::ID MethodHandles::signature_polymorphic_name_id(klassOop klass, Symbol* name) {
  if (klass != NULL &&
      Klass::cast(klass)->name() == vmSymbols::java_lang_invoke_MethodHandle()) {
    vmIntrinsics::ID iid = signature_polymorphic_name_id(name);
    if (iid != vmIntrinsics::_none)
      return iid;
    if (is_method_handle_invoke_name(klass, name))
      return vmIntrinsics::_invokeGeneric;
  }
  return vmIntrinsics::_none;
}


// convert the external string or reflective type to an internal signature
Symbol* MethodHandles::lookup_signature(oop type_str, bool intern_if_not_found, TRAPS) {
  if (java_lang_invoke_MethodType::is_instance(type_str)) {
    return java_lang_invoke_MethodType::as_signature(type_str, intern_if_not_found, CHECK_NULL);
  } else if (java_lang_Class::is_instance(type_str)) {
    return java_lang_Class::as_signature(type_str, false, CHECK_NULL);
  } else if (java_lang_String::is_instance(type_str)) {
    if (intern_if_not_found) {
      return java_lang_String::as_symbol(type_str, CHECK_NULL);
    } else {
      return java_lang_String::as_symbol_or_null(type_str);
    }
  } else {
    THROW_MSG_(vmSymbols::java_lang_InternalError(), "unrecognized type", NULL);
  }
}

static const char OBJ_SIG[] = "Ljava/lang/Object;";
enum { OBJ_SIG_LEN = 18 };

bool MethodHandles::is_basic_type_signature(Symbol* sig) {
  assert(vmSymbols::object_signature()->utf8_length() == (int)OBJ_SIG_LEN, "");
  assert(vmSymbols::object_signature()->equals(OBJ_SIG), "");
  const int len = sig->utf8_length();
  for (int i = 0; i < len; i++) {
    switch (sig->byte_at(i)) {
    case 'L':
      // only java/lang/Object is valid here
      if (sig->index_of_at(i, OBJ_SIG, OBJ_SIG_LEN) != i)
        return false;
      i += OBJ_SIG_LEN-1;  //-1 because of i++ in loop
      continue;
    case '(': case ')': case 'V':
    case 'I': case 'J': case 'F': case 'D':
      continue;
    //case '[':
    //case 'Z': case 'B': case 'C': case 'S':
    default:
      return false;
    }
  }
  return true;
}

Symbol* MethodHandles::lookup_basic_type_signature(Symbol* sig, bool keep_last_arg, TRAPS) {
  Symbol* bsig = NULL;
  if (sig == NULL) {
    return sig;
  } else if (is_basic_type_signature(sig)) {
    sig->increment_refcount();
    return sig;  // that was easy
  } else if (sig->byte_at(0) != '(') {
    BasicType bt = char2type(sig->byte_at(0));
    if (is_subword_type(bt)) {
      bsig = vmSymbols::int_signature();
    } else {
      assert(bt == T_OBJECT || bt == T_ARRAY, "is_basic_type_signature was false");
      bsig = vmSymbols::object_signature();
    }
  } else {
    ResourceMark rm;
    stringStream buffer(128);
    buffer.put('(');
    int arg_pos = 0, keep_arg_pos = -1;
    if (keep_last_arg)
      keep_arg_pos = ArgumentCount(sig).size() - 1;
    for (SignatureStream ss(sig); !ss.is_done(); ss.next()) {
      BasicType bt = ss.type();
      size_t this_arg_pos = buffer.size();
      if (ss.at_return_type()) {
        buffer.put(')');
      }
      if (arg_pos == keep_arg_pos) {
        buffer.write((char*) ss.raw_bytes(),
                     (int)   ss.raw_length());
      } else if (bt == T_OBJECT || bt == T_ARRAY) {
        buffer.write(OBJ_SIG, OBJ_SIG_LEN);
      } else {
        if (is_subword_type(bt))
          bt = T_INT;
        buffer.put(type2char(bt));
      }
      arg_pos++;
    }
    const char* sigstr =       buffer.base();
    int         siglen = (int) buffer.size();
    bsig = SymbolTable::new_symbol(sigstr, siglen, THREAD);
  }
  assert(is_basic_type_signature(bsig) ||
         // detune assert in case the injected argument is not a basic type:
         keep_last_arg, "");
  return bsig;
}

void MethodHandles::print_as_basic_type_signature_on(outputStream* st,
                                                     Symbol* sig,
                                                     bool keep_arrays,
                                                     bool keep_basic_names) {
  st = st ? st : tty;
  int len  = sig->utf8_length();
  int array = 0;
  bool prev_type = false;
  for (int i = 0; i < len; i++) {
    char ch = sig->byte_at(i);
    switch (ch) {
    case '(': case ')':
      prev_type = false;
      st->put(ch);
      continue;
    case '[':
      if (!keep_basic_names && keep_arrays)
        st->put(ch);
      array++;
      continue;
    case 'L':
      {
        if (prev_type)  st->put(',');
        int start = i+1, slash = start;
        while (++i < len && (ch = sig->byte_at(i)) != ';') {
          if (ch == '/' || ch == '.' || ch == '$')  slash = i+1;
        }
        if (slash < i)  start = slash;
        if (!keep_basic_names) {
          st->put('L');
        } else {
          for (int j = start; j < i; j++)
            st->put(sig->byte_at(j));
          prev_type = true;
        }
        break;
      }
    default:
      {
        if (array && char2type(ch) != T_ILLEGAL && !keep_arrays) {
          ch = '[';
          array = 0;
        }
        if (prev_type)  st->put(',');
        const char* n = NULL;
        if (keep_basic_names)
          n = type2name(char2type(ch));
        if (n == NULL) {
          // unknown letter, or we don't want to know its name
          st->put(ch);
        } else {
          st->print(n);
          prev_type = true;
        }
        break;
      }
    }
    // Switch break goes here to take care of array suffix:
    if (prev_type) {
      while (array > 0) {
        st->print("[]");
        --array;
      }
    }
    array = 0;
  }
}



static oop object_java_mirror() {
  return Klass::cast(SystemDictionary::Object_klass())->java_mirror();
}

static oop field_name_or_null(Symbol* s) {
  if (s == NULL)  return NULL;
  return StringTable::lookup(s);
}

static oop field_signature_type_or_null(Symbol* s) {
  if (s == NULL)  return NULL;
  BasicType bt = FieldType::basic_type(s);
  if (is_java_primitive(bt)) {
    assert(s->utf8_length() == 1, "");
    return java_lang_Class::primitive_mirror(bt);
  }
  // Here are some more short cuts for common types.
  // They are optional, since reference types can be resolved lazily.
  if (bt == T_OBJECT) {
    if (s == vmSymbols::object_signature()) {
      return object_java_mirror();
    } else if (s == vmSymbols::class_signature()) {
      return Klass::cast(SystemDictionary::Class_klass())->java_mirror();
    } else if (s == vmSymbols::string_signature()) {
      return Klass::cast(SystemDictionary::String_klass())->java_mirror();
    }
  }
  return NULL;
}

// An unresolved member name is a mere symbolic reference.
// Resolving it plants a vmtarget/vmindex in it,
// which refers dirctly to JVM internals.
Handle MethodHandles::resolve_MemberName(Handle mname, TRAPS) {
  Handle empty;
  assert(java_lang_invoke_MemberName::is_instance(mname()), "");

  if (java_lang_invoke_MemberName::vmtarget(mname()) != NULL) {
    // Already resolved.
    DEBUG_ONLY(int vmindex = java_lang_invoke_MemberName::vmindex(mname()));
    assert(vmindex >= methodOopDesc::nonvirtual_vtable_index, "");
    return mname;
  }

  Handle defc_oop(THREAD, java_lang_invoke_MemberName::clazz(mname()));
  Handle name_str(THREAD, java_lang_invoke_MemberName::name( mname()));
  Handle type_str(THREAD, java_lang_invoke_MemberName::type( mname()));
  int    flags    =       java_lang_invoke_MemberName::flags(mname());
  int    ref_kind =       (flags >> REFERENCE_KIND_SHIFT) & REFERENCE_KIND_MASK;
  if (!ref_kind_is_valid(ref_kind)) {
    THROW_MSG_(vmSymbols::java_lang_InternalError(), "obsolete MemberName format", empty);
  }

  DEBUG_ONLY(int old_vmindex);
  assert((old_vmindex = java_lang_invoke_MemberName::vmindex(mname())) == 0, "clean input");

  if (defc_oop.is_null() || name_str.is_null() || type_str.is_null()) {
    THROW_MSG_(vmSymbols::java_lang_IllegalArgumentException(), "nothing to resolve", empty);
  }

  instanceKlassHandle defc;
  {
    klassOop defc_klassOop = java_lang_Class::as_klassOop(defc_oop());
    if (defc_klassOop == NULL)  return empty;  // a primitive; no resolution possible
    if (!Klass::cast(defc_klassOop)->oop_is_instance()) {
      if (!Klass::cast(defc_klassOop)->oop_is_array())  return empty;
      defc_klassOop = SystemDictionary::Object_klass();
    }
    defc = instanceKlassHandle(THREAD, defc_klassOop);
  }
  if (defc.is_null()) {
    THROW_MSG_(vmSymbols::java_lang_InternalError(), "primitive class", empty);
  }
  defc->link_class(CHECK_(empty));  // possible safepoint

  // convert the external string name to an internal symbol
  TempNewSymbol name = java_lang_String::as_symbol_or_null(name_str());
  if (name == NULL)  return empty;  // no such name
  if (name == vmSymbols::class_initializer_name())
    return empty; // illegal name

  vmIntrinsics::ID mh_invoke_id = vmIntrinsics::_none;
  if ((flags & ALL_KINDS) == IS_METHOD &&
      (defc() == SystemDictionary::MethodHandle_klass()) &&
      (ref_kind == JVM_REF_invokeVirtual ||
       ref_kind == JVM_REF_invokeSpecial ||
       // static invocation mode is required for _linkToVirtual, etc.:
       ref_kind == JVM_REF_invokeStatic)) {
    vmIntrinsics::ID iid = signature_polymorphic_name_id(name);
    if (iid != vmIntrinsics::_none &&
        ((ref_kind == JVM_REF_invokeStatic) == is_signature_polymorphic_static(iid))) {
      // Virtual methods invoke and invokeExact, plus internal invokers like _invokeBasic.
      // For a static reference it could an internal linkage routine like _linkToVirtual, etc.
      mh_invoke_id = iid;
    }
  }

  // convert the external string or reflective type to an internal signature
  TempNewSymbol type = lookup_signature(type_str(), (mh_invoke_id != vmIntrinsics::_none), CHECK_(empty));
  if (type == NULL)  return empty;  // no such signature exists in the VM

  // Time to do the lookup.
  switch (flags & ALL_KINDS) {
  case IS_METHOD:
    {
      CallInfo result;
      bool do_dispatch = true;  // default, neutral setting
      {
        assert(!HAS_PENDING_EXCEPTION, "");
        if (ref_kind == JVM_REF_invokeStatic) {
          //do_dispatch = false;  // no need, since statics are never dispatched
          LinkResolver::resolve_static_call(result,
                        defc, name, type, KlassHandle(), false, false, THREAD);
        } else if (ref_kind == JVM_REF_invokeInterface) {
          LinkResolver::resolve_interface_call(result, Handle(), defc,
                        defc, name, type, KlassHandle(), false, false, THREAD);
        } else if (mh_invoke_id != vmIntrinsics::_none) {
          assert(!is_signature_polymorphic_static(mh_invoke_id), "");
          LinkResolver::resolve_handle_call(result,
                        defc, name, type, KlassHandle(), THREAD);
        } else if (ref_kind == JVM_REF_invokeSpecial) {
          do_dispatch = false;  // force non-virtual linkage
          LinkResolver::resolve_special_call(result,
                        defc, name, type, KlassHandle(), false, THREAD);
        } else if (ref_kind == JVM_REF_invokeVirtual) {
          LinkResolver::resolve_virtual_call(result, Handle(), defc,
                        defc, name, type, KlassHandle(), false, false, THREAD);
        } else {
          assert(false, err_msg("ref_kind=%d", ref_kind));
        }
        if (HAS_PENDING_EXCEPTION) {
          return empty;
        }
      }
<<<<<<< HEAD
      methodHandle m = result.resolved_method();
      KlassHandle mklass = m->method_holder();
      KlassHandle receiver_limit = result.resolved_klass();
      if (receiver_limit.is_null() ||
          // ignore passed-in limit; interfaces are interconvertible
          receiver_limit->is_interface() && mklass->is_interface()) {
        receiver_limit = mklass;
      }
      oop vmtarget = NULL;
      int vmindex = methodOopDesc::nonvirtual_vtable_index;
      if (defc->is_interface()) {
        vmindex = klassItable::compute_itable_index(m());
        assert(vmindex >= 0, "");
      } else if (result.has_vtable_index()) {
        vmindex = result.vtable_index();
        assert(vmindex >= 0, "");
      }
      assert(vmindex != VM_INDEX_UNINITIALIZED, "");
      if (vmindex < 0) {
        assert(result.is_statically_bound(), "");
        vmtarget = m();
      } else {
        vmtarget = result.resolved_klass()->as_klassOop();
      }
      int mods = (m->access_flags().as_short() & JVM_RECOGNIZED_METHOD_MODIFIERS);
      java_lang_invoke_MemberName::set_vmtarget(mname(), vmtarget);
      java_lang_invoke_MemberName::set_vmindex(mname(),  vmindex);
      java_lang_invoke_MemberName::set_modifiers(mname(), mods);
      java_lang_invoke_MemberName::set_clazz(mname(), receiver_limit->java_mirror());
      DEBUG_ONLY(KlassHandle junk1; int junk2);
      assert(decode_MemberName(mname(), junk1, junk2) == result.resolved_method(),
             "properly stored for later decoding");
      return;
=======
      return init_method_MemberName(mname(), result, THREAD);
>>>>>>> f8f1ca0f
    }
  case IS_CONSTRUCTOR:
    {
      CallInfo result;
      {
        assert(!HAS_PENDING_EXCEPTION, "");
        if (name == vmSymbols::object_initializer_name()) {
          LinkResolver::resolve_special_call(result,
                        defc, name, type, KlassHandle(), false, THREAD);
        } else {
          break;                // will throw after end of switch
        }
        if (HAS_PENDING_EXCEPTION) {
          return empty;
        }
      }
      assert(result.is_statically_bound(), "");
      return init_method_MemberName(mname(), result, THREAD);
    }
  case IS_FIELD:
    {
      // This is taken from LinkResolver::resolve_field, sans access checks.
      fieldDescriptor fd; // find_field initializes fd if found
      KlassHandle sel_klass(THREAD, instanceKlass::cast(defc())->find_field(name, type, &fd));
      // check if field exists; i.e., if a klass containing the field def has been selected
      if (sel_klass.is_null())  return empty;  // should not happen
      oop type = field_signature_type_or_null(fd.signature());
      oop name = field_name_or_null(fd.name());
      bool is_setter = (ref_kind_is_valid(ref_kind) && ref_kind_is_setter(ref_kind));
      mname = Handle(THREAD,
                     init_field_MemberName(mname(), sel_klass->as_klassOop(),
                                           fd.access_flags(), type, name, fd.offset(), is_setter));
      return mname;
    }
  default:
    THROW_MSG_(vmSymbols::java_lang_InternalError(), "unrecognized MemberName format", empty);
  }

  return empty;
}

// Conversely, a member name which is only initialized from JVM internals
// may have null defc, name, and type fields.
// Resolving it plants a vmtarget/vmindex in it,
// which refers directly to JVM internals.
void MethodHandles::expand_MemberName(Handle mname, int suppress, TRAPS) {
  assert(java_lang_invoke_MemberName::is_instance(mname()), "");
  oop vmtarget = java_lang_invoke_MemberName::vmtarget(mname());
  int vmindex  = java_lang_invoke_MemberName::vmindex(mname());
  if (vmtarget == NULL) {
    THROW_MSG(vmSymbols::java_lang_IllegalArgumentException(), "nothing to expand");
  }

  bool have_defc = (java_lang_invoke_MemberName::clazz(mname()) != NULL);
  bool have_name = (java_lang_invoke_MemberName::name(mname()) != NULL);
  bool have_type = (java_lang_invoke_MemberName::type(mname()) != NULL);
  int flags      = java_lang_invoke_MemberName::flags(mname());

  if (suppress != 0) {
    if (suppress & _suppress_defc)  have_defc = true;
    if (suppress & _suppress_name)  have_name = true;
    if (suppress & _suppress_type)  have_type = true;
  }

  if (have_defc && have_name && have_type)  return;  // nothing needed

  switch (flags & ALL_KINDS) {
  case IS_METHOD:
  case IS_CONSTRUCTOR:
    {
      assert(vmtarget->is_method(), "method or constructor vmtarget is methodOop");
      methodHandle m(THREAD, methodOop(vmtarget));
      DEBUG_ONLY(vmtarget = NULL);  // safety
      if (m.is_null())  break;
      if (!have_defc) {
        klassOop defc = m->method_holder();
        java_lang_invoke_MemberName::set_clazz(mname(), Klass::cast(defc)->java_mirror());
      }
      if (!have_name) {
        //not java_lang_String::create_from_symbol; let's intern member names
        Handle name = StringTable::intern(m->name(), CHECK);
        java_lang_invoke_MemberName::set_name(mname(), name());
      }
      if (!have_type) {
        Handle type = java_lang_String::create_from_symbol(m->signature(), CHECK);
        java_lang_invoke_MemberName::set_type(mname(), type());
      }
      return;
    }
  case IS_FIELD:
    {
      // This is taken from LinkResolver::resolve_field, sans access checks.
      assert(vmtarget->is_klass(), "field vmtarget is klassOop");
      if (!Klass::cast((klassOop) vmtarget)->oop_is_instance())  break;
      instanceKlassHandle defc(THREAD, (klassOop) vmtarget);
      DEBUG_ONLY(vmtarget = NULL);  // safety
      bool is_static = ((flags & JVM_ACC_STATIC) != 0);
      fieldDescriptor fd; // find_field initializes fd if found
      if (!defc->find_field_from_offset(vmindex, is_static, &fd))
        break;                  // cannot expand
      if (!have_defc) {
        java_lang_invoke_MemberName::set_clazz(mname(), defc->java_mirror());
      }
      if (!have_name) {
        //not java_lang_String::create_from_symbol; let's intern member names
        Handle name = StringTable::intern(fd.name(), CHECK);
        java_lang_invoke_MemberName::set_name(mname(), name());
      }
      if (!have_type) {
        // If it is a primitive field type, don't mess with short strings like "I".
        Handle type = field_signature_type_or_null(fd.signature());
        if (type.is_null()) {
          java_lang_String::create_from_symbol(fd.signature(), CHECK);
        }
        java_lang_invoke_MemberName::set_type(mname(), type());
      }
      return;
    }
  }
  THROW_MSG(vmSymbols::java_lang_InternalError(), "unrecognized MemberName format");
}

int MethodHandles::find_MemberNames(klassOop k,
                                    Symbol* name, Symbol* sig,
                                    int mflags, klassOop caller,
                                    int skip, objArrayOop results) {
  DEBUG_ONLY(No_Safepoint_Verifier nsv);
  // this code contains no safepoints!

  // %%% take caller into account!

  if (k == NULL || !Klass::cast(k)->oop_is_instance())  return -1;

  int rfill = 0, rlimit = results->length(), rskip = skip;
  // overflow measurement:
  int overflow = 0, overflow_limit = MAX2(1000, rlimit);

  int match_flags = mflags;
  bool search_superc = ((match_flags & SEARCH_SUPERCLASSES) != 0);
  bool search_intfc  = ((match_flags & SEARCH_INTERFACES)   != 0);
  bool local_only = !(search_superc | search_intfc);
  bool classes_only = false;

  if (name != NULL) {
    if (name->utf8_length() == 0)  return 0; // a match is not possible
  }
  if (sig != NULL) {
    if (sig->utf8_length() == 0)  return 0; // a match is not possible
    if (sig->byte_at(0) == '(')
      match_flags &= ~(IS_FIELD | IS_TYPE);
    else
      match_flags &= ~(IS_CONSTRUCTOR | IS_METHOD);
  }

  if ((match_flags & IS_TYPE) != 0) {
    // NYI, and Core Reflection works quite well for this query
  }

  if ((match_flags & IS_FIELD) != 0) {
    for (FieldStream st(k, local_only, !search_intfc); !st.eos(); st.next()) {
      if (name != NULL && st.name() != name)
          continue;
      if (sig != NULL && st.signature() != sig)
        continue;
      // passed the filters
      if (rskip > 0) {
        --rskip;
      } else if (rfill < rlimit) {
        oop result = results->obj_at(rfill++);
        if (!java_lang_invoke_MemberName::is_instance(result))
          return -99;  // caller bug!
        oop type = field_signature_type_or_null(st.signature());
        oop name = field_name_or_null(st.name());
        oop saved = MethodHandles::init_field_MemberName(result, st.klass()->as_klassOop(),
                                                         st.access_flags(), type, name,
                                                         st.offset());
        if (saved != result)
          results->obj_at_put(rfill-1, saved);  // show saved instance to user
      } else if (++overflow >= overflow_limit) {
        match_flags = 0; break; // got tired of looking at overflow
      }
    }
  }

  if ((match_flags & (IS_METHOD | IS_CONSTRUCTOR)) != 0) {
    // watch out for these guys:
    Symbol* init_name   = vmSymbols::object_initializer_name();
    Symbol* clinit_name = vmSymbols::class_initializer_name();
    if (name == clinit_name)  clinit_name = NULL; // hack for exposing <clinit>
    bool negate_name_test = false;
    // fix name so that it captures the intention of IS_CONSTRUCTOR
    if (!(match_flags & IS_METHOD)) {
      // constructors only
      if (name == NULL) {
        name = init_name;
      } else if (name != init_name) {
        return 0;               // no constructors of this method name
      }
    } else if (!(match_flags & IS_CONSTRUCTOR)) {
      // methods only
      if (name == NULL) {
        name = init_name;
        negate_name_test = true; // if we see the name, we *omit* the entry
      } else if (name == init_name) {
        return 0;               // no methods of this constructor name
      }
    } else {
      // caller will accept either sort; no need to adjust name
    }
    for (MethodStream st(k, local_only, !search_intfc); !st.eos(); st.next()) {
      methodOop m = st.method();
      Symbol* m_name = m->name();
      if (m_name == clinit_name)
        continue;
      if (name != NULL && ((m_name != name) ^ negate_name_test))
          continue;
      if (sig != NULL && m->signature() != sig)
        continue;
      // passed the filters
      if (rskip > 0) {
        --rskip;
      } else if (rfill < rlimit) {
        oop result = results->obj_at(rfill++);
        if (!java_lang_invoke_MemberName::is_instance(result))
          return -99;  // caller bug!
        oop saved = MethodHandles::init_method_MemberName(result, m, true, NULL);
        if (saved != result)
          results->obj_at_put(rfill-1, saved);  // show saved instance to user
      } else if (++overflow >= overflow_limit) {
        match_flags = 0; break; // got tired of looking at overflow
      }
    }
  }

  // return number of elements we at leasted wanted to initialize
  return rfill + overflow;
}

//
// Here are the native methods in java.lang.invoke.MethodHandleNatives
// They are the private interface between this JVM and the HotSpot-specific
// Java code that implements JSR 292 method handles.
//
// Note:  We use a JVM_ENTRY macro to define each of these, for this is the way
// that intrinsic (non-JNI) native methods are defined in HotSpot.
//
JVM_ENTRY(jint, MHN_getConstant(JNIEnv *env, jobject igcls, jint which)) {
  switch (which) {
  case MethodHandles::GC_COUNT_GWT:
#ifdef COMPILER2
    return true;
#else
    return false;
#endif
  }
  return 0;
}
JVM_END

#ifndef PRODUCT
#define EACH_NAMED_CON(template, requirement) \
    template(MethodHandles,GC_COUNT_GWT) \
    template(java_lang_invoke_MemberName,MN_IS_METHOD) \
    template(java_lang_invoke_MemberName,MN_IS_CONSTRUCTOR) \
    template(java_lang_invoke_MemberName,MN_IS_FIELD) \
    template(java_lang_invoke_MemberName,MN_IS_TYPE) \
    template(java_lang_invoke_MemberName,MN_SEARCH_SUPERCLASSES) \
    template(java_lang_invoke_MemberName,MN_SEARCH_INTERFACES) \
    template(java_lang_invoke_MemberName,MN_REFERENCE_KIND_SHIFT) \
    template(java_lang_invoke_MemberName,MN_REFERENCE_KIND_MASK) \
    template(MethodHandles,GC_LAMBDA_SUPPORT) \
    /*end*/

#define IGNORE_REQ(req_expr) /* req_expr */
#define ONE_PLUS(scope,value) 1+
static const int con_value_count = EACH_NAMED_CON(ONE_PLUS, IGNORE_REQ) 0;
#define VALUE_COMMA(scope,value) scope::value,
static const int con_values[con_value_count+1] = { EACH_NAMED_CON(VALUE_COMMA, IGNORE_REQ) 0 };
#define STRING_NULL(scope,value) #value "\0"
static const char con_names[] = { EACH_NAMED_CON(STRING_NULL, IGNORE_REQ) };

static bool advertise_con_value(int which) {
  if (which < 0)  return false;
  bool ok = true;
  int count = 0;
#define INC_COUNT(scope,value) \
  ++count;
#define CHECK_REQ(req_expr) \
  if (which < count)  return ok; \
  ok = (req_expr);
  EACH_NAMED_CON(INC_COUNT, CHECK_REQ);
#undef INC_COUNT
#undef CHECK_REQ
  assert(count == con_value_count, "");
  if (which < count)  return ok;
  return false;
}

#undef ONE_PLUS
#undef VALUE_COMMA
#undef STRING_NULL
#undef EACH_NAMED_CON
#endif // PRODUCT

JVM_ENTRY(jint, MHN_getNamedCon(JNIEnv *env, jobject igcls, jint which, jobjectArray box_jh)) {
#ifndef PRODUCT
  if (advertise_con_value(which)) {
    assert(which >= 0 && which < con_value_count, "");
    int con = con_values[which];
    objArrayHandle box(THREAD, (objArrayOop) JNIHandles::resolve(box_jh));
    if (box.not_null() && box->klass() == Universe::objectArrayKlassObj() && box->length() > 0) {
      const char* str = &con_names[0];
      for (int i = 0; i < which; i++)
        str += strlen(str) + 1;   // skip name and null
      oop name = java_lang_String::create_oop_from_str(str, CHECK_0);  // possible safepoint
      box->obj_at_put(0, name);
    }
    return con;
  }
#endif
  return 0;
}
JVM_END

// void init(MemberName self, AccessibleObject ref)
JVM_ENTRY(void, MHN_init_Mem(JNIEnv *env, jobject igcls, jobject mname_jh, jobject target_jh)) {
  if (mname_jh == NULL) { THROW_MSG(vmSymbols::java_lang_InternalError(), "mname is null"); }
  if (target_jh == NULL) { THROW_MSG(vmSymbols::java_lang_InternalError(), "target is null"); }
  Handle mname(THREAD, JNIHandles::resolve_non_null(mname_jh));
  oop target_oop = JNIHandles::resolve_non_null(target_jh);
  MethodHandles::init_MemberName(mname(), target_oop);
}
JVM_END

// void expand(MemberName self)
JVM_ENTRY(void, MHN_expand_Mem(JNIEnv *env, jobject igcls, jobject mname_jh)) {
  if (mname_jh == NULL) { THROW_MSG(vmSymbols::java_lang_InternalError(), "mname is null"); }
  Handle mname(THREAD, JNIHandles::resolve_non_null(mname_jh));
  MethodHandles::expand_MemberName(mname, 0, CHECK);
}
JVM_END

// void resolve(MemberName self, Class<?> caller)
JVM_ENTRY(jobject, MHN_resolve_Mem(JNIEnv *env, jobject igcls, jobject mname_jh, jclass caller_jh)) {
  if (mname_jh == NULL) { THROW_MSG_NULL(vmSymbols::java_lang_InternalError(), "mname is null"); }
  Handle mname(THREAD, JNIHandles::resolve_non_null(mname_jh));

  // The trusted Java code that calls this method should already have performed
  // access checks on behalf of the given caller.  But, we can verify this.
  if (VerifyMethodHandles && caller_jh != NULL &&
      java_lang_invoke_MemberName::clazz(mname()) != NULL) {
    klassOop reference_klass = java_lang_Class::as_klassOop(java_lang_invoke_MemberName::clazz(mname()));
    if (reference_klass != NULL) {
      // Emulate LinkResolver::check_klass_accessability.
      klassOop caller = java_lang_Class::as_klassOop(JNIHandles::resolve_non_null(caller_jh));
      if (!Reflection::verify_class_access(caller,
                                           reference_klass,
                                           true)) {
        THROW_MSG_NULL(vmSymbols::java_lang_InternalError(), Klass::cast(reference_klass)->external_name());
      }
    }
  }

  Handle resolved = MethodHandles::resolve_MemberName(mname, CHECK_NULL);
  if (resolved.is_null()) {
    int flags = java_lang_invoke_MemberName::flags(mname());
    int ref_kind = (flags >> REFERENCE_KIND_SHIFT) & REFERENCE_KIND_MASK;
    if (!MethodHandles::ref_kind_is_valid(ref_kind)) {
      THROW_MSG_NULL(vmSymbols::java_lang_InternalError(), "obsolete MemberName format");
    }
    if ((flags & ALL_KINDS) == IS_FIELD) {
      THROW_MSG_NULL(vmSymbols::java_lang_NoSuchMethodError(), "field resolution failed");
    } else if ((flags & ALL_KINDS) == IS_METHOD ||
               (flags & ALL_KINDS) == IS_CONSTRUCTOR) {
      THROW_MSG_NULL(vmSymbols::java_lang_NoSuchFieldError(), "method resolution failed");
    } else {
      THROW_MSG_NULL(vmSymbols::java_lang_LinkageError(), "resolution failed");
    }
  }

  return JNIHandles::make_local(THREAD, resolved());
}
JVM_END

static jlong find_member_field_offset(oop mname, bool must_be_static, TRAPS) {
  if (mname == NULL ||
      java_lang_invoke_MemberName::vmtarget(mname) == NULL) {
    THROW_MSG_0(vmSymbols::java_lang_InternalError(), "mname not resolved");
  } else {
    int flags = java_lang_invoke_MemberName::flags(mname);
    if ((flags & IS_FIELD) != 0 &&
        (must_be_static
         ? (flags & JVM_ACC_STATIC) != 0
         : (flags & JVM_ACC_STATIC) == 0)) {
      int vmindex = java_lang_invoke_MemberName::vmindex(mname);
      return (jlong) vmindex;
    }
  }
  const char* msg = (must_be_static ? "static field required" : "non-static field required");
  THROW_MSG_0(vmSymbols::java_lang_InternalError(), msg);
  return 0;
}

JVM_ENTRY(jlong, MHN_objectFieldOffset(JNIEnv *env, jobject igcls, jobject mname_jh)) {
  return find_member_field_offset(JNIHandles::resolve(mname_jh), false, THREAD);
}
JVM_END

JVM_ENTRY(jlong, MHN_staticFieldOffset(JNIEnv *env, jobject igcls, jobject mname_jh)) {
  return find_member_field_offset(JNIHandles::resolve(mname_jh), true, THREAD);
}
JVM_END

JVM_ENTRY(jobject, MHN_staticFieldBase(JNIEnv *env, jobject igcls, jobject mname_jh)) {
  // use the other function to perform sanity checks:
  jlong ignore = find_member_field_offset(JNIHandles::resolve(mname_jh), true, CHECK_NULL);
  oop clazz = java_lang_invoke_MemberName::clazz(JNIHandles::resolve_non_null(mname_jh));
  return JNIHandles::make_local(THREAD, clazz);
}
JVM_END

JVM_ENTRY(jobject, MHN_getMemberVMInfo(JNIEnv *env, jobject igcls, jobject mname_jh)) {
  if (mname_jh == NULL)  return NULL;
  Handle mname(THREAD, JNIHandles::resolve_non_null(mname_jh));
  intptr_t vmindex  = java_lang_invoke_MemberName::vmindex(mname());
  Handle   vmtarget = java_lang_invoke_MemberName::vmtarget(mname());
  objArrayHandle result = oopFactory::new_objArray(SystemDictionary::Object_klass(), 2, CHECK_NULL);
  jvalue vmindex_value; vmindex_value.j = (long)vmindex;
  oop x = java_lang_boxing_object::create(T_LONG, &vmindex_value, CHECK_NULL);
  result->obj_at_put(0, x);
  x = NULL;
  if (vmtarget.is_null() || vmtarget->is_instance()) {
    x = vmtarget();
  } else if (vmtarget->is_klass()) {
    x = Klass::cast((klassOop) vmtarget())->java_mirror();
  } else {
    Handle mname2 = MethodHandles::new_MemberName(CHECK_NULL);
    if (vmtarget->is_method())
      x = MethodHandles::init_method_MemberName(mname2(), methodOop(vmtarget()), false, NULL);
    else
      x = MethodHandles::init_MemberName(mname2(), vmtarget());
  }
  result->obj_at_put(1, x);
  return JNIHandles::make_local(env, result());
}
JVM_END



//  static native int getMembers(Class<?> defc, String matchName, String matchSig,
//          int matchFlags, Class<?> caller, int skip, MemberName[] results);
JVM_ENTRY(jint, MHN_getMembers(JNIEnv *env, jobject igcls,
                               jclass clazz_jh, jstring name_jh, jstring sig_jh,
                               int mflags, jclass caller_jh, jint skip, jobjectArray results_jh)) {
  if (clazz_jh == NULL || results_jh == NULL)  return -1;
  KlassHandle k(THREAD, java_lang_Class::as_klassOop(JNIHandles::resolve_non_null(clazz_jh)));

  objArrayHandle results(THREAD, (objArrayOop) JNIHandles::resolve(results_jh));
  if (results.is_null() || !results->is_objArray())  return -1;

  TempNewSymbol name = NULL;
  TempNewSymbol sig = NULL;
  if (name_jh != NULL) {
    name = java_lang_String::as_symbol_or_null(JNIHandles::resolve_non_null(name_jh));
    if (name == NULL)  return 0; // a match is not possible
  }
  if (sig_jh != NULL) {
    sig = java_lang_String::as_symbol_or_null(JNIHandles::resolve_non_null(sig_jh));
    if (sig == NULL)  return 0; // a match is not possible
  }

  KlassHandle caller;
  if (caller_jh != NULL) {
    oop caller_oop = JNIHandles::resolve_non_null(caller_jh);
    if (!java_lang_Class::is_instance(caller_oop))  return -1;
    caller = KlassHandle(THREAD, java_lang_Class::as_klassOop(caller_oop));
  }

  if (name != NULL && sig != NULL && results.not_null()) {
    // try a direct resolve
    // %%% TO DO
  }

  int res = MethodHandles::find_MemberNames(k(), name, sig, mflags,
                                            caller(), skip, results());
  // TO DO: expand at least some of the MemberNames, to avoid massive callbacks
  return res;
}
JVM_END

JVM_ENTRY(void, MHN_setCallSiteTargetNormal(JNIEnv* env, jobject igcls, jobject call_site_jh, jobject target_jh)) {
  Handle call_site(THREAD, JNIHandles::resolve_non_null(call_site_jh));
  Handle target   (THREAD, JNIHandles::resolve(target_jh));
  {
    // Walk all nmethods depending on this call site.
    MutexLocker mu(Compile_lock, thread);
    Universe::flush_dependents_on(call_site, target);
    java_lang_invoke_CallSite::set_target(call_site(), target());
  }
}
JVM_END

JVM_ENTRY(void, MHN_setCallSiteTargetVolatile(JNIEnv* env, jobject igcls, jobject call_site_jh, jobject target_jh)) {
  Handle call_site(THREAD, JNIHandles::resolve_non_null(call_site_jh));
  Handle target   (THREAD, JNIHandles::resolve(target_jh));
  {
    // Walk all nmethods depending on this call site.
    MutexLocker mu(Compile_lock, thread);
    Universe::flush_dependents_on(call_site, target);
    java_lang_invoke_CallSite::set_target_volatile(call_site(), target());
  }
}
JVM_END

/// JVM_RegisterMethodHandleMethods

#undef CS  // Solaris builds complain

#define LANG "Ljava/lang/"
#define JLINV "Ljava/lang/invoke/"

#define OBJ   LANG"Object;"
#define CLS   LANG"Class;"
#define STRG  LANG"String;"
#define CS    JLINV"CallSite;"
#define MT    JLINV"MethodType;"
#define MH    JLINV"MethodHandle;"
#define MEM   JLINV"MemberName;"

#define CC (char*)  /*cast a literal from (const char*)*/
#define FN_PTR(f) CAST_FROM_FN_PTR(void*, &f)

// These are the native methods on java.lang.invoke.MethodHandleNatives.
static JNINativeMethod required_methods_JDK8[] = {
  {CC"init",                      CC"("MEM""OBJ")V",                     FN_PTR(MHN_init_Mem)},
  {CC"expand",                    CC"("MEM")V",                          FN_PTR(MHN_expand_Mem)},
  {CC"resolve",                   CC"("MEM""CLS")"MEM,                   FN_PTR(MHN_resolve_Mem)},
  {CC"getConstant",               CC"(I)I",                              FN_PTR(MHN_getConstant)},
  //  static native int getNamedCon(int which, Object[] name)
  {CC"getNamedCon",               CC"(I["OBJ")I",                        FN_PTR(MHN_getNamedCon)},
  //  static native int getMembers(Class<?> defc, String matchName, String matchSig,
  //          int matchFlags, Class<?> caller, int skip, MemberName[] results);
  {CC"getMembers",                CC"("CLS""STRG""STRG"I"CLS"I["MEM")I", FN_PTR(MHN_getMembers)},
  {CC"objectFieldOffset",         CC"("MEM")J",                          FN_PTR(MHN_objectFieldOffset)},
  {CC"setCallSiteTargetNormal",   CC"("CS""MH")V",                       FN_PTR(MHN_setCallSiteTargetNormal)},
  {CC"setCallSiteTargetVolatile", CC"("CS""MH")V",                       FN_PTR(MHN_setCallSiteTargetVolatile)},
  {CC"staticFieldOffset",         CC"("MEM")J",                          FN_PTR(MHN_staticFieldOffset)},
  {CC"staticFieldBase",           CC"("MEM")"OBJ,                        FN_PTR(MHN_staticFieldBase)},
  {CC"getMemberVMInfo",           CC"("MEM")"OBJ,                        FN_PTR(MHN_getMemberVMInfo)}
};

// This one function is exported, used by NativeLookup.

JVM_ENTRY(void, JVM_RegisterMethodHandleMethods(JNIEnv *env, jclass MHN_class)) {
  if (!EnableInvokeDynamic) {
    warning("JSR 292 is disabled in this JVM.  Use -XX:+UnlockDiagnosticVMOptions -XX:+EnableInvokeDynamic to enable.");
    return;  // bind nothing
  }

  assert(!MethodHandles::enabled(), "must not be enabled");
  bool enable_MH = true;

  jclass MH_class = NULL;
  if (SystemDictionary::MethodHandle_klass() == NULL) {
    enable_MH = false;
  } else {
    oop mirror = Klass::cast(SystemDictionary::MethodHandle_klass())->java_mirror();
    MH_class = (jclass) JNIHandles::make_local(env, mirror);
  }

  int status;

  if (enable_MH) {
    ThreadToNativeFromVM ttnfv(thread);

    status = env->RegisterNatives(MHN_class, required_methods_JDK8, sizeof(required_methods_JDK8)/sizeof(JNINativeMethod));
    if (status != JNI_OK || env->ExceptionOccurred()) {
      warning("JSR 292 method handle code is mismatched to this JVM.  Disabling support.");
      enable_MH = false;
      env->ExceptionClear();
    }
  }

  if (TraceInvokeDynamic) {
    tty->print_cr("MethodHandle support loaded (using LambdaForms)");
  }

  if (enable_MH) {
    MethodHandles::generate_adapters();
    MethodHandles::set_enabled(true);
  }
}
JVM_END<|MERGE_RESOLUTION|>--- conflicted
+++ resolved
@@ -672,43 +672,7 @@
           return empty;
         }
       }
-<<<<<<< HEAD
-      methodHandle m = result.resolved_method();
-      KlassHandle mklass = m->method_holder();
-      KlassHandle receiver_limit = result.resolved_klass();
-      if (receiver_limit.is_null() ||
-          // ignore passed-in limit; interfaces are interconvertible
-          receiver_limit->is_interface() && mklass->is_interface()) {
-        receiver_limit = mklass;
-      }
-      oop vmtarget = NULL;
-      int vmindex = methodOopDesc::nonvirtual_vtable_index;
-      if (defc->is_interface()) {
-        vmindex = klassItable::compute_itable_index(m());
-        assert(vmindex >= 0, "");
-      } else if (result.has_vtable_index()) {
-        vmindex = result.vtable_index();
-        assert(vmindex >= 0, "");
-      }
-      assert(vmindex != VM_INDEX_UNINITIALIZED, "");
-      if (vmindex < 0) {
-        assert(result.is_statically_bound(), "");
-        vmtarget = m();
-      } else {
-        vmtarget = result.resolved_klass()->as_klassOop();
-      }
-      int mods = (m->access_flags().as_short() & JVM_RECOGNIZED_METHOD_MODIFIERS);
-      java_lang_invoke_MemberName::set_vmtarget(mname(), vmtarget);
-      java_lang_invoke_MemberName::set_vmindex(mname(),  vmindex);
-      java_lang_invoke_MemberName::set_modifiers(mname(), mods);
-      java_lang_invoke_MemberName::set_clazz(mname(), receiver_limit->java_mirror());
-      DEBUG_ONLY(KlassHandle junk1; int junk2);
-      assert(decode_MemberName(mname(), junk1, junk2) == result.resolved_method(),
-             "properly stored for later decoding");
-      return;
-=======
       return init_method_MemberName(mname(), result, THREAD);
->>>>>>> f8f1ca0f
     }
   case IS_CONSTRUCTOR:
     {
