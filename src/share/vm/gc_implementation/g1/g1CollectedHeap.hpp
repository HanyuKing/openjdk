  /*
 * Copyright (c) 2001, 2014, Oracle and/or its affiliates. All rights reserved.
 * DO NOT ALTER OR REMOVE COPYRIGHT NOTICES OR THIS FILE HEADER.
 *
 * This code is free software; you can redistribute it and/or modify it
 * under the terms of the GNU General Public License version 2 only, as
 * published by the Free Software Foundation.
 *
 * This code is distributed in the hope that it will be useful, but WITHOUT
 * ANY WARRANTY; without even the implied warranty of MERCHANTABILITY or
 * FITNESS FOR A PARTICULAR PURPOSE.  See the GNU General Public License
 * version 2 for more details (a copy is included in the LICENSE file that
 * accompanied this code).
 *
 * You should have received a copy of the GNU General Public License version
 * 2 along with this work; if not, write to the Free Software Foundation,
 * Inc., 51 Franklin St, Fifth Floor, Boston, MA 02110-1301 USA.
 *
 * Please contact Oracle, 500 Oracle Parkway, Redwood Shores, CA 94065 USA
 * or visit www.oracle.com if you need additional information or have any
 * questions.
 *
 */

#ifndef SHARE_VM_GC_IMPLEMENTATION_G1_G1COLLECTEDHEAP_HPP
#define SHARE_VM_GC_IMPLEMENTATION_G1_G1COLLECTEDHEAP_HPP

#include "gc_implementation/g1/g1AllocationContext.hpp"
#include "gc_implementation/g1/g1Allocator.hpp"
#include "gc_implementation/g1/concurrentMark.hpp"
#include "gc_implementation/g1/evacuationInfo.hpp"
#include "gc_implementation/g1/g1AllocRegion.hpp"
#include "gc_implementation/g1/g1BiasedArray.hpp"
#include "gc_implementation/g1/g1HRPrinter.hpp"
#include "gc_implementation/g1/g1MonitoringSupport.hpp"
#include "gc_implementation/g1/g1SATBCardTableModRefBS.hpp"
#include "gc_implementation/g1/g1YCTypes.hpp"
#include "gc_implementation/g1/heapRegionManager.hpp"
#include "gc_implementation/g1/heapRegionSet.hpp"
#include "gc_implementation/shared/hSpaceCounters.hpp"
#include "gc_implementation/shared/parGCAllocBuffer.hpp"
#include "memory/barrierSet.hpp"
#include "memory/memRegion.hpp"
#include "memory/sharedHeap.hpp"
#include "utilities/stack.hpp"

// A "G1CollectedHeap" is an implementation of a java heap for HotSpot.
// It uses the "Garbage First" heap organization and algorithm, which
// may combine concurrent marking with parallel, incremental compaction of
// heap subsets that will yield large amounts of garbage.

// Forward declarations
class HeapRegion;
class HRRSCleanupTask;
class GenerationSpec;
class OopsInHeapRegionClosure;
class G1KlassScanClosure;
class G1ScanHeapEvacClosure;
class ObjectClosure;
class SpaceClosure;
class CompactibleSpaceClosure;
class Space;
class G1CollectorPolicy;
class GenRemSet;
class G1RemSet;
class HeapRegionRemSetIterator;
class ConcurrentMark;
class ConcurrentMarkThread;
class ConcurrentG1Refine;
class ConcurrentGCTimer;
class GenerationCounters;
class STWGCTimer;
class G1NewTracer;
class G1OldTracer;
class EvacuationFailedInfo;
class nmethod;
class Ticks;

typedef OverflowTaskQueue<StarTask, mtGC>         RefToScanQueue;
typedef GenericTaskQueueSet<RefToScanQueue, mtGC> RefToScanQueueSet;

typedef int RegionIdx_t;   // needs to hold [ 0..max_regions() )
typedef int CardIdx_t;     // needs to hold [ 0..CardsPerRegion )

class YoungList : public CHeapObj<mtGC> {
private:
  G1CollectedHeap* _g1h;

  HeapRegion* _head;

  HeapRegion* _survivor_head;
  HeapRegion* _survivor_tail;

  HeapRegion* _curr;

  uint        _length;
  uint        _survivor_length;

  size_t      _last_sampled_rs_lengths;
  size_t      _sampled_rs_lengths;

  void         empty_list(HeapRegion* list);

public:
  YoungList(G1CollectedHeap* g1h);

  void         push_region(HeapRegion* hr);
  void         add_survivor_region(HeapRegion* hr);

  void         empty_list();
  bool         is_empty() { return _length == 0; }
  uint         length() { return _length; }
  uint         survivor_length() { return _survivor_length; }

  // Currently we do not keep track of the used byte sum for the
  // young list and the survivors and it'd be quite a lot of work to
  // do so. When we'll eventually replace the young list with
  // instances of HeapRegionLinkedList we'll get that for free. So,
  // we'll report the more accurate information then.
  size_t       eden_used_bytes() {
    assert(length() >= survivor_length(), "invariant");
    return (size_t) (length() - survivor_length()) * HeapRegion::GrainBytes;
  }
  size_t       survivor_used_bytes() {
    return (size_t) survivor_length() * HeapRegion::GrainBytes;
  }

  void rs_length_sampling_init();
  bool rs_length_sampling_more();
  void rs_length_sampling_next();

  void reset_sampled_info() {
    _last_sampled_rs_lengths =   0;
  }
  size_t sampled_rs_lengths() { return _last_sampled_rs_lengths; }

  // for development purposes
  void reset_auxilary_lists();
  void clear() { _head = NULL; _length = 0; }

  void clear_survivors() {
    _survivor_head    = NULL;
    _survivor_tail    = NULL;
    _survivor_length  = 0;
  }

  HeapRegion* first_region() { return _head; }
  HeapRegion* first_survivor_region() { return _survivor_head; }
  HeapRegion* last_survivor_region() { return _survivor_tail; }

  // debugging
  bool          check_list_well_formed();
  bool          check_list_empty(bool check_sample = true);
  void          print();
};

<<<<<<< HEAD
class MutatorAllocRegion : public G1AllocRegion {
protected:
  virtual HeapRegion* allocate_new_region(size_t word_size, bool force);
  virtual void retire_region(HeapRegion* alloc_region, size_t allocated_bytes);
public:
  MutatorAllocRegion()
    : G1AllocRegion("Mutator Alloc Region", false /* bot_updates */) { }
};

class SurvivorGCAllocRegion : public G1AllocRegion {
protected:
  virtual HeapRegion* allocate_new_region(size_t word_size, bool force);
  virtual void retire_region(HeapRegion* alloc_region, size_t allocated_bytes);
public:
  SurvivorGCAllocRegion()
  : G1AllocRegion("Survivor GC Alloc Region", false /* bot_updates */) { }
};

class OldGCAllocRegion : public G1AllocRegion {
protected:
  virtual HeapRegion* allocate_new_region(size_t word_size, bool force);
  virtual void retire_region(HeapRegion* alloc_region, size_t allocated_bytes);
public:
  OldGCAllocRegion()
  : G1AllocRegion("Old GC Alloc Region", true /* bot_updates */) { }

  // This specialization of release() makes sure that the last card that has been
  // allocated into has been completely filled by a dummy object.
  // This avoids races when remembered set scanning wants to update the BOT of the
  // last card in the retained old gc alloc region, and allocation threads
  // allocating into that card at the same time.
  virtual HeapRegion* release();
};

=======
>>>>>>> e6dd2ad3
// The G1 STW is alive closure.
// An instance is embedded into the G1CH and used as the
// (optional) _is_alive_non_header closure in the STW
// reference processor. It is also extensively used during
// reference processing during STW evacuation pauses.
class G1STWIsAliveClosure: public BoolObjectClosure {
  G1CollectedHeap* _g1;
public:
  G1STWIsAliveClosure(G1CollectedHeap* g1) : _g1(g1) {}
  bool do_object_b(oop p);
};

class RefineCardTableEntryClosure;

class G1RegionMappingChangedListener : public G1MappingChangedListener {
 private:
  void reset_from_card_cache(uint start_idx, size_t num_regions);
 public:
  virtual void on_commit(uint start_idx, size_t num_regions, bool zero_filled);
};

class G1CollectedHeap : public SharedHeap {
  friend class VM_CollectForMetadataAllocation;
  friend class VM_G1CollectForAllocation;
  friend class VM_G1CollectFull;
  friend class VM_G1IncCollectionPause;
  friend class VMStructs;
  friend class MutatorAllocRegion;
  friend class SurvivorGCAllocRegion;
  friend class OldGCAllocRegion;
  friend class G1Allocator;
  friend class G1DefaultAllocator;
  friend class G1ResManAllocator;

  // Closures used in implementation.
  template <G1Barrier barrier, G1Mark do_mark_object>
  friend class G1ParCopyClosure;
  friend class G1IsAliveClosure;
  friend class G1EvacuateFollowersClosure;
  friend class G1ParScanThreadState;
  friend class G1ParScanClosureSuper;
  friend class G1ParEvacuateFollowersClosure;
  friend class G1ParTask;
  friend class G1ParGCAllocator;
  friend class G1DefaultParGCAllocator;
  friend class G1FreeGarbageRegionClosure;
  friend class RefineCardTableEntryClosure;
  friend class G1PrepareCompactClosure;
  friend class RegionSorter;
  friend class RegionResetter;
  friend class CountRCClosure;
  friend class EvacPopObjClosure;
  friend class G1ParCleanupCTTask;

  friend class G1FreeHumongousRegionClosure;
  // Other related classes.
  friend class G1MarkSweep;

private:
  // The one and only G1CollectedHeap, so static functions can find it.
  static G1CollectedHeap* _g1h;

  static size_t _humongous_object_threshold_in_words;

  // The secondary free list which contains regions that have been
  // freed up during the cleanup process. This will be appended to
  // the master free list when appropriate.
  FreeRegionList _secondary_free_list;

  // It keeps track of the old regions.
  HeapRegionSet _old_set;

  // It keeps track of the humongous regions.
  HeapRegionSet _humongous_set;

  void clear_humongous_is_live_table();
  void eagerly_reclaim_humongous_regions();

  // The number of regions we could create by expansion.
  uint _expansion_regions;

  // The block offset table for the G1 heap.
  G1BlockOffsetSharedArray* _bot_shared;

  // Tears down the region sets / lists so that they are empty and the
  // regions on the heap do not belong to a region set / list. The
  // only exception is the humongous set which we leave unaltered. If
  // free_list_only is true, it will only tear down the master free
  // list. It is called before a Full GC (free_list_only == false) or
  // before heap shrinking (free_list_only == true).
  void tear_down_region_sets(bool free_list_only);

  // Rebuilds the region sets / lists so that they are repopulated to
  // reflect the contents of the heap. The only exception is the
  // humongous set which was not torn down in the first place. If
  // free_list_only is true, it will only rebuild the master free
  // list. It is called after a Full GC (free_list_only == false) or
  // after heap shrinking (free_list_only == true).
  void rebuild_region_sets(bool free_list_only);

  // Callback for region mapping changed events.
  G1RegionMappingChangedListener _listener;

  // The sequence of all heap regions in the heap.
  HeapRegionManager _hrm;

  // Class that handles the different kinds of allocations.
  G1Allocator* _allocator;

  // Statistics for each allocation context
  AllocationContextStats _allocation_context_stats;

  // PLAB sizing policy for survivors.
  PLABStats _survivor_plab_stats;

  // PLAB sizing policy for tenured objects.
  PLABStats _old_plab_stats;

  // It specifies whether we should attempt to expand the heap after a
  // region allocation failure. If heap expansion fails we set this to
  // false so that we don't re-attempt the heap expansion (it's likely
  // that subsequent expansion attempts will also fail if one fails).
  // Currently, it is only consulted during GC and it's reset at the
  // start of each GC.
  bool _expand_heap_after_alloc_failure;

  // It resets the mutator alloc region before new allocations can take place.
  void init_mutator_alloc_region();

  // It releases the mutator alloc region.
  void release_mutator_alloc_region();

  // It initializes the GC alloc regions at the start of a GC.
  void init_gc_alloc_regions(EvacuationInfo& evacuation_info);

  // It releases the GC alloc regions at the end of a GC.
  void release_gc_alloc_regions(uint no_of_gc_workers, EvacuationInfo& evacuation_info);

  // It does any cleanup that needs to be done on the GC alloc regions
  // before a Full GC.
  void abandon_gc_alloc_regions();

  // Helper for monitoring and management support.
  G1MonitoringSupport* _g1mm;

  // Records whether the region at the given index is kept live by roots or
  // references from the young generation.
  class HumongousIsLiveBiasedMappedArray : public G1BiasedMappedArray<bool> {
   protected:
    bool default_value() const { return false; }
   public:
    void clear() { G1BiasedMappedArray<bool>::clear(); }
    void set_live(uint region) {
      set_by_index(region, true);
    }
    bool is_live(uint region) {
      return get_by_index(region);
    }
  };

  HumongousIsLiveBiasedMappedArray _humongous_is_live;
  // Stores whether during humongous object registration we found candidate regions.
  // If not, we can skip a few steps.
  bool _has_humongous_reclaim_candidates;

  volatile unsigned _gc_time_stamp;

  size_t* _surviving_young_words;

  G1HRPrinter _hr_printer;

  void setup_surviving_young_words();
  void update_surviving_young_words(size_t* surv_young_words);
  void cleanup_surviving_young_words();

  // It decides whether an explicit GC should start a concurrent cycle
  // instead of doing a STW GC. Currently, a concurrent cycle is
  // explicitly started if:
  // (a) cause == _gc_locker and +GCLockerInvokesConcurrent, or
  // (b) cause == _java_lang_system_gc and +ExplicitGCInvokesConcurrent.
  // (c) cause == _g1_humongous_allocation
  bool should_do_concurrent_full_gc(GCCause::Cause cause);

  // Keeps track of how many "old marking cycles" (i.e., Full GCs or
  // concurrent cycles) we have started.
  volatile unsigned int _old_marking_cycles_started;

  // Keeps track of how many "old marking cycles" (i.e., Full GCs or
  // concurrent cycles) we have completed.
  volatile unsigned int _old_marking_cycles_completed;

  bool _concurrent_cycle_started;

  // This is a non-product method that is helpful for testing. It is
  // called at the end of a GC and artificially expands the heap by
  // allocating a number of dead regions. This way we can induce very
  // frequent marking cycles and stress the cleanup / concurrent
  // cleanup code more (as all the regions that will be allocated by
  // this method will be found dead by the marking cycle).
  void allocate_dummy_regions() PRODUCT_RETURN;

  // Clear RSets after a compaction. It also resets the GC time stamps.
  void clear_rsets_post_compaction();

  // If the HR printer is active, dump the state of the regions in the
  // heap after a compaction.
  void print_hrm_post_compaction();

  double verify(bool guard, const char* msg);
  void verify_before_gc();
  void verify_after_gc();

  void log_gc_header();
  void log_gc_footer(double pause_time_sec);

  // These are macros so that, if the assert fires, we get the correct
  // line number, file, etc.

#define heap_locking_asserts_err_msg(_extra_message_)                         \
  err_msg("%s : Heap_lock locked: %s, at safepoint: %s, is VM thread: %s",    \
          (_extra_message_),                                                  \
          BOOL_TO_STR(Heap_lock->owned_by_self()),                            \
          BOOL_TO_STR(SafepointSynchronize::is_at_safepoint()),               \
          BOOL_TO_STR(Thread::current()->is_VM_thread()))

#define assert_heap_locked()                                                  \
  do {                                                                        \
    assert(Heap_lock->owned_by_self(),                                        \
           heap_locking_asserts_err_msg("should be holding the Heap_lock"));  \
  } while (0)

#define assert_heap_locked_or_at_safepoint(_should_be_vm_thread_)             \
  do {                                                                        \
    assert(Heap_lock->owned_by_self() ||                                      \
           (SafepointSynchronize::is_at_safepoint() &&                        \
             ((_should_be_vm_thread_) == Thread::current()->is_VM_thread())), \
           heap_locking_asserts_err_msg("should be holding the Heap_lock or " \
                                        "should be at a safepoint"));         \
  } while (0)

#define assert_heap_locked_and_not_at_safepoint()                             \
  do {                                                                        \
    assert(Heap_lock->owned_by_self() &&                                      \
                                    !SafepointSynchronize::is_at_safepoint(), \
          heap_locking_asserts_err_msg("should be holding the Heap_lock and " \
                                       "should not be at a safepoint"));      \
  } while (0)

#define assert_heap_not_locked()                                              \
  do {                                                                        \
    assert(!Heap_lock->owned_by_self(),                                       \
        heap_locking_asserts_err_msg("should not be holding the Heap_lock")); \
  } while (0)

#define assert_heap_not_locked_and_not_at_safepoint()                         \
  do {                                                                        \
    assert(!Heap_lock->owned_by_self() &&                                     \
                                    !SafepointSynchronize::is_at_safepoint(), \
      heap_locking_asserts_err_msg("should not be holding the Heap_lock and " \
                                   "should not be at a safepoint"));          \
  } while (0)

#define assert_at_safepoint(_should_be_vm_thread_)                            \
  do {                                                                        \
    assert(SafepointSynchronize::is_at_safepoint() &&                         \
              ((_should_be_vm_thread_) == Thread::current()->is_VM_thread()), \
           heap_locking_asserts_err_msg("should be at a safepoint"));         \
  } while (0)

#define assert_not_at_safepoint()                                             \
  do {                                                                        \
    assert(!SafepointSynchronize::is_at_safepoint(),                          \
           heap_locking_asserts_err_msg("should not be at a safepoint"));     \
  } while (0)

protected:

  // The young region list.
  YoungList*  _young_list;

  // The current policy object for the collector.
  G1CollectorPolicy* _g1_policy;

  // This is the second level of trying to allocate a new region. If
  // new_region() didn't find a region on the free_list, this call will
  // check whether there's anything available on the
  // secondary_free_list and/or wait for more regions to appear on
  // that list, if _free_regions_coming is set.
  HeapRegion* new_region_try_secondary_free_list(bool is_old);

  // Try to allocate a single non-humongous HeapRegion sufficient for
  // an allocation of the given word_size. If do_expand is true,
  // attempt to expand the heap if necessary to satisfy the allocation
  // request. If the region is to be used as an old region or for a
  // humongous object, set is_old to true. If not, to false.
  HeapRegion* new_region(size_t word_size, bool is_old, bool do_expand);

  // Initialize a contiguous set of free regions of length num_regions
  // and starting at index first so that they appear as a single
  // humongous region.
  HeapWord* humongous_obj_allocate_initialize_regions(uint first,
                                                      uint num_regions,
                                                      size_t word_size,
                                                      AllocationContext_t context);

  // Attempt to allocate a humongous object of the given size. Return
  // NULL if unsuccessful.
  HeapWord* humongous_obj_allocate(size_t word_size, AllocationContext_t context);

  // The following two methods, allocate_new_tlab() and
  // mem_allocate(), are the two main entry points from the runtime
  // into the G1's allocation routines. They have the following
  // assumptions:
  //
  // * They should both be called outside safepoints.
  //
  // * They should both be called without holding the Heap_lock.
  //
  // * All allocation requests for new TLABs should go to
  //   allocate_new_tlab().
  //
  // * All non-TLAB allocation requests should go to mem_allocate().
  //
  // * If either call cannot satisfy the allocation request using the
  //   current allocating region, they will try to get a new one. If
  //   this fails, they will attempt to do an evacuation pause and
  //   retry the allocation.
  //
  // * If all allocation attempts fail, even after trying to schedule
  //   an evacuation pause, allocate_new_tlab() will return NULL,
  //   whereas mem_allocate() will attempt a heap expansion and/or
  //   schedule a Full GC.
  //
  // * We do not allow humongous-sized TLABs. So, allocate_new_tlab
  //   should never be called with word_size being humongous. All
  //   humongous allocation requests should go to mem_allocate() which
  //   will satisfy them with a special path.

  virtual HeapWord* allocate_new_tlab(size_t word_size);

  virtual HeapWord* mem_allocate(size_t word_size,
                                 bool*  gc_overhead_limit_was_exceeded);

  // The following three methods take a gc_count_before_ret
  // parameter which is used to return the GC count if the method
  // returns NULL. Given that we are required to read the GC count
  // while holding the Heap_lock, and these paths will take the
  // Heap_lock at some point, it's easier to get them to read the GC
  // count while holding the Heap_lock before they return NULL instead
  // of the caller (namely: mem_allocate()) having to also take the
  // Heap_lock just to read the GC count.

  // First-level mutator allocation attempt: try to allocate out of
  // the mutator alloc region without taking the Heap_lock. This
  // should only be used for non-humongous allocations.
  inline HeapWord* attempt_allocation(size_t word_size,
                                      unsigned int* gc_count_before_ret,
                                      int* gclocker_retry_count_ret);

  // Second-level mutator allocation attempt: take the Heap_lock and
  // retry the allocation attempt, potentially scheduling a GC
  // pause. This should only be used for non-humongous allocations.
  HeapWord* attempt_allocation_slow(size_t word_size,
                                    AllocationContext_t context,
                                    unsigned int* gc_count_before_ret,
                                    int* gclocker_retry_count_ret);

  // Takes the Heap_lock and attempts a humongous allocation. It can
  // potentially schedule a GC pause.
  HeapWord* attempt_allocation_humongous(size_t word_size,
                                         unsigned int* gc_count_before_ret,
                                         int* gclocker_retry_count_ret);

  // Allocation attempt that should be called during safepoints (e.g.,
  // at the end of a successful GC). expect_null_mutator_alloc_region
  // specifies whether the mutator alloc region is expected to be NULL
  // or not.
  HeapWord* attempt_allocation_at_safepoint(size_t word_size,
                                            AllocationContext_t context,
                                            bool expect_null_mutator_alloc_region);

  // It dirties the cards that cover the block so that so that the post
  // write barrier never queues anything when updating objects on this
  // block. It is assumed (and in fact we assert) that the block
  // belongs to a young region.
  inline void dirty_young_block(HeapWord* start, size_t word_size);

  // Allocate blocks during garbage collection. Will ensure an
  // allocation region, either by picking one or expanding the
  // heap, and then allocate a block of the given size. The block
  // may not be a humongous - it must fit into a single heap region.
  HeapWord* par_allocate_during_gc(GCAllocPurpose purpose,
                                   size_t word_size,
                                   AllocationContext_t context);

  HeapWord* allocate_during_gc_slow(GCAllocPurpose purpose,
                                    HeapRegion*    alloc_region,
                                    bool           par,
                                    size_t         word_size);

  // Ensure that no further allocations can happen in "r", bearing in mind
  // that parallel threads might be attempting allocations.
  void par_allocate_remaining_space(HeapRegion* r);

  // Allocation attempt during GC for a survivor object / PLAB.
  inline HeapWord* survivor_attempt_allocation(size_t word_size,
                                               AllocationContext_t context);

  // Allocation attempt during GC for an old object / PLAB.
  inline HeapWord* old_attempt_allocation(size_t word_size,
                                          AllocationContext_t context);

  // These methods are the "callbacks" from the G1AllocRegion class.

  // For mutator alloc regions.
  HeapRegion* new_mutator_alloc_region(size_t word_size, bool force);
  void retire_mutator_alloc_region(HeapRegion* alloc_region,
                                   size_t allocated_bytes);

  // For GC alloc regions.
  HeapRegion* new_gc_alloc_region(size_t word_size, uint count,
                                  GCAllocPurpose ap);
  void retire_gc_alloc_region(HeapRegion* alloc_region,
                              size_t allocated_bytes, GCAllocPurpose ap);

  // - if explicit_gc is true, the GC is for a System.gc() or a heap
  //   inspection request and should collect the entire heap
  // - if clear_all_soft_refs is true, all soft references should be
  //   cleared during the GC
  // - if explicit_gc is false, word_size describes the allocation that
  //   the GC should attempt (at least) to satisfy
  // - it returns false if it is unable to do the collection due to the
  //   GC locker being active, true otherwise
  bool do_collection(bool explicit_gc,
                     bool clear_all_soft_refs,
                     size_t word_size);

  // Callback from VM_G1CollectFull operation.
  // Perform a full collection.
  virtual void do_full_collection(bool clear_all_soft_refs);

  // Resize the heap if necessary after a full collection.  If this is
  // after a collect-for allocation, "word_size" is the allocation size,
  // and will be considered part of the used portion of the heap.
  void resize_if_necessary_after_full_collection(size_t word_size);

  // Callback from VM_G1CollectForAllocation operation.
  // This function does everything necessary/possible to satisfy a
  // failed allocation request (including collection, expansion, etc.)
  HeapWord* satisfy_failed_allocation(size_t word_size,
                                      AllocationContext_t context,
                                      bool* succeeded);

  // Attempting to expand the heap sufficiently
  // to support an allocation of the given "word_size".  If
  // successful, perform the allocation and return the address of the
  // allocated block, or else "NULL".
  HeapWord* expand_and_allocate(size_t word_size, AllocationContext_t context);

  // Process any reference objects discovered during
  // an incremental evacuation pause.
  void process_discovered_references(uint no_of_gc_workers);

  // Enqueue any remaining discovered references
  // after processing.
  void enqueue_discovered_references(uint no_of_gc_workers);

public:

  G1Allocator* allocator() {
    return _allocator;
  }

  G1MonitoringSupport* g1mm() {
    assert(_g1mm != NULL, "should have been initialized");
    return _g1mm;
  }

  // Expand the garbage-first heap by at least the given size (in bytes!).
  // Returns true if the heap was expanded by the requested amount;
  // false otherwise.
  // (Rounds up to a HeapRegion boundary.)
  bool expand(size_t expand_bytes);

  // Returns the PLAB statistics given a purpose.
  PLABStats* stats_for_purpose(GCAllocPurpose purpose) {
    PLABStats* stats = NULL;

    switch (purpose) {
    case GCAllocForSurvived:
      stats = &_survivor_plab_stats;
      break;
    case GCAllocForTenured:
      stats = &_old_plab_stats;
      break;
    default:
      assert(false, "unrecognized GCAllocPurpose");
    }

    return stats;
  }

  // Determines PLAB size for a particular allocation purpose.
  size_t desired_plab_sz(GCAllocPurpose purpose);

  inline AllocationContextStats& allocation_context_stats();

  // Do anything common to GC's.
  virtual void gc_prologue(bool full);
  virtual void gc_epilogue(bool full);

  inline void set_humongous_is_live(oop obj);

  bool humongous_is_live(uint region) {
    return _humongous_is_live.is_live(region);
  }

  // Returns whether the given region (which must be a humongous (start) region)
  // is to be considered conservatively live regardless of any other conditions.
  bool humongous_region_is_always_live(uint index);
  // Register the given region to be part of the collection set.
  inline void register_humongous_region_with_in_cset_fast_test(uint index);
  // Register regions with humongous objects (actually on the start region) in
  // the in_cset_fast_test table.
  void register_humongous_regions_with_in_cset_fast_test();
  // We register a region with the fast "in collection set" test. We
  // simply set to true the array slot corresponding to this region.
  void register_region_with_in_cset_fast_test(HeapRegion* r) {
    _in_cset_fast_test.set_in_cset(r->hrm_index());
  }

  // This is a fast test on whether a reference points into the
  // collection set or not. Assume that the reference
  // points into the heap.
  inline bool in_cset_fast_test(oop obj);

  void clear_cset_fast_test() {
    _in_cset_fast_test.clear();
  }

  // This is called at the start of either a concurrent cycle or a Full
  // GC to update the number of old marking cycles started.
  void increment_old_marking_cycles_started();

  // This is called at the end of either a concurrent cycle or a Full
  // GC to update the number of old marking cycles completed. Those two
  // can happen in a nested fashion, i.e., we start a concurrent
  // cycle, a Full GC happens half-way through it which ends first,
  // and then the cycle notices that a Full GC happened and ends
  // too. The concurrent parameter is a boolean to help us do a bit
  // tighter consistency checking in the method. If concurrent is
  // false, the caller is the inner caller in the nesting (i.e., the
  // Full GC). If concurrent is true, the caller is the outer caller
  // in this nesting (i.e., the concurrent cycle). Further nesting is
  // not currently supported. The end of this call also notifies
  // the FullGCCount_lock in case a Java thread is waiting for a full
  // GC to happen (e.g., it called System.gc() with
  // +ExplicitGCInvokesConcurrent).
  void increment_old_marking_cycles_completed(bool concurrent);

  unsigned int old_marking_cycles_completed() {
    return _old_marking_cycles_completed;
  }

  void register_concurrent_cycle_start(const Ticks& start_time);
  void register_concurrent_cycle_end();
  void trace_heap_after_concurrent_cycle();

  G1YCType yc_type();

  G1HRPrinter* hr_printer() { return &_hr_printer; }

  // Frees a non-humongous region by initializing its contents and
  // adding it to the free list that's passed as a parameter (this is
  // usually a local list which will be appended to the master free
  // list later). The used bytes of freed regions are accumulated in
  // pre_used. If par is true, the region's RSet will not be freed
  // up. The assumption is that this will be done later.
  // The locked parameter indicates if the caller has already taken
  // care of proper synchronization. This may allow some optimizations.
  void free_region(HeapRegion* hr,
                   FreeRegionList* free_list,
                   bool par,
                   bool locked = false);

  // Frees a humongous region by collapsing it into individual regions
  // and calling free_region() for each of them. The freed regions
  // will be added to the free list that's passed as a parameter (this
  // is usually a local list which will be appended to the master free
  // list later). The used bytes of freed regions are accumulated in
  // pre_used. If par is true, the region's RSet will not be freed
  // up. The assumption is that this will be done later.
  void free_humongous_region(HeapRegion* hr,
                             FreeRegionList* free_list,
                             bool par);
protected:

  // Shrink the garbage-first heap by at most the given size (in bytes!).
  // (Rounds down to a HeapRegion boundary.)
  virtual void shrink(size_t expand_bytes);
  void shrink_helper(size_t expand_bytes);

  #if TASKQUEUE_STATS
  static void print_taskqueue_stats_hdr(outputStream* const st = gclog_or_tty);
  void print_taskqueue_stats(outputStream* const st = gclog_or_tty) const;
  void reset_taskqueue_stats();
  #endif // TASKQUEUE_STATS

  // Schedule the VM operation that will do an evacuation pause to
  // satisfy an allocation request of word_size. *succeeded will
  // return whether the VM operation was successful (it did do an
  // evacuation pause) or not (another thread beat us to it or the GC
  // locker was active). Given that we should not be holding the
  // Heap_lock when we enter this method, we will pass the
  // gc_count_before (i.e., total_collections()) as a parameter since
  // it has to be read while holding the Heap_lock. Currently, both
  // methods that call do_collection_pause() release the Heap_lock
  // before the call, so it's easy to read gc_count_before just before.
  HeapWord* do_collection_pause(size_t         word_size,
                                unsigned int   gc_count_before,
                                bool*          succeeded,
                                GCCause::Cause gc_cause);

  // The guts of the incremental collection pause, executed by the vm
  // thread. It returns false if it is unable to do the collection due
  // to the GC locker being active, true otherwise
  bool do_collection_pause_at_safepoint(double target_pause_time_ms);

  // Actually do the work of evacuating the collection set.
  void evacuate_collection_set(EvacuationInfo& evacuation_info);

  // The g1 remembered set of the heap.
  G1RemSet* _g1_rem_set;

  // A set of cards that cover the objects for which the Rsets should be updated
  // concurrently after the collection.
  DirtyCardQueueSet _dirty_card_queue_set;

  // The closure used to refine a single card.
  RefineCardTableEntryClosure* _refine_cte_cl;

  // A function to check the consistency of dirty card logs.
  void check_ct_logs_at_safepoint();

  // A DirtyCardQueueSet that is used to hold cards that contain
  // references into the current collection set. This is used to
  // update the remembered sets of the regions in the collection
  // set in the event of an evacuation failure.
  DirtyCardQueueSet _into_cset_dirty_card_queue_set;

  // After a collection pause, make the regions in the CS into free
  // regions.
  void free_collection_set(HeapRegion* cs_head, EvacuationInfo& evacuation_info);

  // Abandon the current collection set without recording policy
  // statistics or updating free lists.
  void abandon_collection_set(HeapRegion* cs_head);

  // Applies "scan_non_heap_roots" to roots outside the heap,
  // "scan_rs" to roots inside the heap (having done "set_region" to
  // indicate the region in which the root resides),
  // and does "scan_metadata" If "scan_rs" is
  // NULL, then this step is skipped.  The "worker_i"
  // param is for use with parallel roots processing, and should be
  // the "i" of the calling parallel worker thread's work(i) function.
  // In the sequential case this param will be ignored.
  void g1_process_roots(OopClosure* scan_non_heap_roots,
                        OopClosure* scan_non_heap_weak_roots,
                        OopsInHeapRegionClosure* scan_rs,
                        CLDClosure* scan_strong_clds,
                        CLDClosure* scan_weak_clds,
                        CodeBlobClosure* scan_strong_code,
                        uint worker_i);

  // The concurrent marker (and the thread it runs in.)
  ConcurrentMark* _cm;
  ConcurrentMarkThread* _cmThread;
  bool _mark_in_progress;

  // The concurrent refiner.
  ConcurrentG1Refine* _cg1r;

  // The parallel task queues
  RefToScanQueueSet *_task_queues;

  // True iff a evacuation has failed in the current collection.
  bool _evacuation_failed;

  EvacuationFailedInfo* _evacuation_failed_info_array;

  // Failed evacuations cause some logical from-space objects to have
  // forwarding pointers to themselves.  Reset them.
  void remove_self_forwarding_pointers();

  // Together, these store an object with a preserved mark, and its mark value.
  Stack<oop, mtGC>     _objs_with_preserved_marks;
  Stack<markOop, mtGC> _preserved_marks_of_objs;

  // Preserve the mark of "obj", if necessary, in preparation for its mark
  // word being overwritten with a self-forwarding-pointer.
  void preserve_mark_if_necessary(oop obj, markOop m);

  // The stack of evac-failure objects left to be scanned.
  GrowableArray<oop>*    _evac_failure_scan_stack;
  // The closure to apply to evac-failure objects.

  OopsInHeapRegionClosure* _evac_failure_closure;
  // Set the field above.
  void
  set_evac_failure_closure(OopsInHeapRegionClosure* evac_failure_closure) {
    _evac_failure_closure = evac_failure_closure;
  }

  // Push "obj" on the scan stack.
  void push_on_evac_failure_scan_stack(oop obj);
  // Process scan stack entries until the stack is empty.
  void drain_evac_failure_scan_stack();
  // True iff an invocation of "drain_scan_stack" is in progress; to
  // prevent unnecessary recursion.
  bool _drain_in_progress;

  // Do any necessary initialization for evacuation-failure handling.
  // "cl" is the closure that will be used to process evac-failure
  // objects.
  void init_for_evac_failure(OopsInHeapRegionClosure* cl);
  // Do any necessary cleanup for evacuation-failure handling data
  // structures.
  void finalize_for_evac_failure();

  // An attempt to evacuate "obj" has failed; take necessary steps.
  oop handle_evacuation_failure_par(G1ParScanThreadState* _par_scan_state, oop obj);
  void handle_evacuation_failure_common(oop obj, markOop m);

#ifndef PRODUCT
  // Support for forcing evacuation failures. Analogous to
  // PromotionFailureALot for the other collectors.

  // Records whether G1EvacuationFailureALot should be in effect
  // for the current GC
  bool _evacuation_failure_alot_for_current_gc;

  // Used to record the GC number for interval checking when
  // determining whether G1EvaucationFailureALot is in effect
  // for the current GC.
  size_t _evacuation_failure_alot_gc_number;

  // Count of the number of evacuations between failures.
  volatile size_t _evacuation_failure_alot_count;

  // Set whether G1EvacuationFailureALot should be in effect
  // for the current GC (based upon the type of GC and which
  // command line flags are set);
  inline bool evacuation_failure_alot_for_gc_type(bool gcs_are_young,
                                                  bool during_initial_mark,
                                                  bool during_marking);

  inline void set_evacuation_failure_alot_for_current_gc();

  // Return true if it's time to cause an evacuation failure.
  inline bool evacuation_should_fail();

  // Reset the G1EvacuationFailureALot counters.  Should be called at
  // the end of an evacuation pause in which an evacuation failure occurred.
  inline void reset_evacuation_should_fail();
#endif // !PRODUCT

  // ("Weak") Reference processing support.
  //
  // G1 has 2 instances of the reference processor class. One
  // (_ref_processor_cm) handles reference object discovery
  // and subsequent processing during concurrent marking cycles.
  //
  // The other (_ref_processor_stw) handles reference object
  // discovery and processing during full GCs and incremental
  // evacuation pauses.
  //
  // During an incremental pause, reference discovery will be
  // temporarily disabled for _ref_processor_cm and will be
  // enabled for _ref_processor_stw. At the end of the evacuation
  // pause references discovered by _ref_processor_stw will be
  // processed and discovery will be disabled. The previous
  // setting for reference object discovery for _ref_processor_cm
  // will be re-instated.
  //
  // At the start of marking:
  //  * Discovery by the CM ref processor is verified to be inactive
  //    and it's discovered lists are empty.
  //  * Discovery by the CM ref processor is then enabled.
  //
  // At the end of marking:
  //  * Any references on the CM ref processor's discovered
  //    lists are processed (possibly MT).
  //
  // At the start of full GC we:
  //  * Disable discovery by the CM ref processor and
  //    empty CM ref processor's discovered lists
  //    (without processing any entries).
  //  * Verify that the STW ref processor is inactive and it's
  //    discovered lists are empty.
  //  * Temporarily set STW ref processor discovery as single threaded.
  //  * Temporarily clear the STW ref processor's _is_alive_non_header
  //    field.
  //  * Finally enable discovery by the STW ref processor.
  //
  // The STW ref processor is used to record any discovered
  // references during the full GC.
  //
  // At the end of a full GC we:
  //  * Enqueue any reference objects discovered by the STW ref processor
  //    that have non-live referents. This has the side-effect of
  //    making the STW ref processor inactive by disabling discovery.
  //  * Verify that the CM ref processor is still inactive
  //    and no references have been placed on it's discovered
  //    lists (also checked as a precondition during initial marking).

  // The (stw) reference processor...
  ReferenceProcessor* _ref_processor_stw;

  STWGCTimer* _gc_timer_stw;
  ConcurrentGCTimer* _gc_timer_cm;

  G1OldTracer* _gc_tracer_cm;
  G1NewTracer* _gc_tracer_stw;

  // During reference object discovery, the _is_alive_non_header
  // closure (if non-null) is applied to the referent object to
  // determine whether the referent is live. If so then the
  // reference object does not need to be 'discovered' and can
  // be treated as a regular oop. This has the benefit of reducing
  // the number of 'discovered' reference objects that need to
  // be processed.
  //
  // Instance of the is_alive closure for embedding into the
  // STW reference processor as the _is_alive_non_header field.
  // Supplying a value for the _is_alive_non_header field is
  // optional but doing so prevents unnecessary additions to
  // the discovered lists during reference discovery.
  G1STWIsAliveClosure _is_alive_closure_stw;

  // The (concurrent marking) reference processor...
  ReferenceProcessor* _ref_processor_cm;

  // Instance of the concurrent mark is_alive closure for embedding
  // into the Concurrent Marking reference processor as the
  // _is_alive_non_header field. Supplying a value for the
  // _is_alive_non_header field is optional but doing so prevents
  // unnecessary additions to the discovered lists during reference
  // discovery.
  G1CMIsAliveClosure _is_alive_closure_cm;

  // Cache used by G1CollectedHeap::start_cset_region_for_worker().
  HeapRegion** _worker_cset_start_region;

  // Time stamp to validate the regions recorded in the cache
  // used by G1CollectedHeap::start_cset_region_for_worker().
  // The heap region entry for a given worker is valid iff
  // the associated time stamp value matches the current value
  // of G1CollectedHeap::_gc_time_stamp.
  unsigned int* _worker_cset_start_region_time_stamp;

  enum G1H_process_roots_tasks {
    G1H_PS_filter_satb_buffers,
    G1H_PS_refProcessor_oops_do,
    // Leave this one last.
    G1H_PS_NumElements
  };

  SubTasksDone* _process_strong_tasks;

  volatile bool _free_regions_coming;

public:

  SubTasksDone* process_strong_tasks() { return _process_strong_tasks; }

  void set_refine_cte_cl_concurrency(bool concurrent);

  RefToScanQueue *task_queue(int i) const;

  // A set of cards where updates happened during the GC
  DirtyCardQueueSet& dirty_card_queue_set() { return _dirty_card_queue_set; }

  // A DirtyCardQueueSet that is used to hold cards that contain
  // references into the current collection set. This is used to
  // update the remembered sets of the regions in the collection
  // set in the event of an evacuation failure.
  DirtyCardQueueSet& into_cset_dirty_card_queue_set()
        { return _into_cset_dirty_card_queue_set; }

  // Create a G1CollectedHeap with the specified policy.
  // Must call the initialize method afterwards.
  // May not return if something goes wrong.
  G1CollectedHeap(G1CollectorPolicy* policy);

  // Initialize the G1CollectedHeap to have the initial and
  // maximum sizes and remembered and barrier sets
  // specified by the policy object.
  jint initialize();

  virtual void stop();

  // Return the (conservative) maximum heap alignment for any G1 heap
  static size_t conservative_max_heap_alignment();

  // Initialize weak reference processing.
  virtual void ref_processing_init();

  void set_par_threads(uint t) {
    SharedHeap::set_par_threads(t);
    // Done in SharedHeap but oddly there are
    // two _process_strong_tasks's in a G1CollectedHeap
    // so do it here too.
    _process_strong_tasks->set_n_threads(t);
  }

  // Set _n_par_threads according to a policy TBD.
  void set_par_threads();

  void set_n_termination(int t) {
    _process_strong_tasks->set_n_threads(t);
  }

  virtual CollectedHeap::Name kind() const {
    return CollectedHeap::G1CollectedHeap;
  }

  // The current policy object for the collector.
  G1CollectorPolicy* g1_policy() const { return _g1_policy; }

  virtual CollectorPolicy* collector_policy() const { return (CollectorPolicy*) g1_policy(); }

  // Adaptive size policy.  No such thing for g1.
  virtual AdaptiveSizePolicy* size_policy() { return NULL; }

  // The rem set and barrier set.
  G1RemSet* g1_rem_set() const { return _g1_rem_set; }

  unsigned get_gc_time_stamp() {
    return _gc_time_stamp;
  }

  inline void reset_gc_time_stamp();

  void check_gc_time_stamps() PRODUCT_RETURN;

  inline void increment_gc_time_stamp();

  // Reset the given region's GC timestamp. If it's starts humongous,
  // also reset the GC timestamp of its corresponding
  // continues humongous regions too.
  void reset_gc_time_stamps(HeapRegion* hr);

  void iterate_dirty_card_closure(CardTableEntryClosure* cl,
                                  DirtyCardQueue* into_cset_dcq,
                                  bool concurrent, uint worker_i);

  // The shared block offset table array.
  G1BlockOffsetSharedArray* bot_shared() const { return _bot_shared; }

  // Reference Processing accessors

  // The STW reference processor....
  ReferenceProcessor* ref_processor_stw() const { return _ref_processor_stw; }

  // The Concurrent Marking reference processor...
  ReferenceProcessor* ref_processor_cm() const { return _ref_processor_cm; }

  ConcurrentGCTimer* gc_timer_cm() const { return _gc_timer_cm; }
  G1OldTracer* gc_tracer_cm() const { return _gc_tracer_cm; }

  virtual size_t capacity() const;
  virtual size_t used() const;
  // This should be called when we're not holding the heap lock. The
  // result might be a bit inaccurate.
  size_t used_unlocked() const;
  size_t recalculate_used() const;

  // These virtual functions do the actual allocation.
  // Some heaps may offer a contiguous region for shared non-blocking
  // allocation, via inlined code (by exporting the address of the top and
  // end fields defining the extent of the contiguous allocation region.)
  // But G1CollectedHeap doesn't yet support this.

  virtual bool is_maximal_no_gc() const {
    return _hrm.available() == 0;
  }

  // The current number of regions in the heap.
  uint num_regions() const { return _hrm.length(); }

  // The max number of regions in the heap.
  uint max_regions() const { return _hrm.max_length(); }

  // The number of regions that are completely free.
  uint num_free_regions() const { return _hrm.num_free_regions(); }

  // The number of regions that are not completely free.
  uint num_used_regions() const { return num_regions() - num_free_regions(); }

  void verify_not_dirty_region(HeapRegion* hr) PRODUCT_RETURN;
  void verify_dirty_region(HeapRegion* hr) PRODUCT_RETURN;
  void verify_dirty_young_list(HeapRegion* head) PRODUCT_RETURN;
  void verify_dirty_young_regions() PRODUCT_RETURN;

#ifndef PRODUCT
  // Make sure that the given bitmap has no marked objects in the
  // range [from,limit). If it does, print an error message and return
  // false. Otherwise, just return true. bitmap_name should be "prev"
  // or "next".
  bool verify_no_bits_over_tams(const char* bitmap_name, CMBitMapRO* bitmap,
                                HeapWord* from, HeapWord* limit);

  // Verify that the prev / next bitmap range [tams,end) for the given
  // region has no marks. Return true if all is well, false if errors
  // are detected.
  bool verify_bitmaps(const char* caller, HeapRegion* hr);
#endif // PRODUCT

  // If G1VerifyBitmaps is set, verify that the marking bitmaps for
  // the given region do not have any spurious marks. If errors are
  // detected, print appropriate error messages and crash.
  void check_bitmaps(const char* caller, HeapRegion* hr) PRODUCT_RETURN;

  // If G1VerifyBitmaps is set, verify that the marking bitmaps do not
  // have any spurious marks. If errors are detected, print
  // appropriate error messages and crash.
  void check_bitmaps(const char* caller) PRODUCT_RETURN;

  // verify_region_sets() performs verification over the region
  // lists. It will be compiled in the product code to be used when
  // necessary (i.e., during heap verification).
  void verify_region_sets();

  // verify_region_sets_optional() is planted in the code for
  // list verification in non-product builds (and it can be enabled in
  // product builds by defining HEAP_REGION_SET_FORCE_VERIFY to be 1).
#if HEAP_REGION_SET_FORCE_VERIFY
  void verify_region_sets_optional() {
    verify_region_sets();
  }
#else // HEAP_REGION_SET_FORCE_VERIFY
  void verify_region_sets_optional() { }
#endif // HEAP_REGION_SET_FORCE_VERIFY

#ifdef ASSERT
  bool is_on_master_free_list(HeapRegion* hr) {
    return _hrm.is_free(hr);
  }
#endif // ASSERT

  // Wrapper for the region list operations that can be called from
  // methods outside this class.

  void secondary_free_list_add(FreeRegionList* list) {
    _secondary_free_list.add_ordered(list);
  }

  void append_secondary_free_list() {
    _hrm.insert_list_into_free_list(&_secondary_free_list);
  }

  void append_secondary_free_list_if_not_empty_with_lock() {
    // If the secondary free list looks empty there's no reason to
    // take the lock and then try to append it.
    if (!_secondary_free_list.is_empty()) {
      MutexLockerEx x(SecondaryFreeList_lock, Mutex::_no_safepoint_check_flag);
      append_secondary_free_list();
    }
  }

  inline void old_set_remove(HeapRegion* hr);

  size_t non_young_capacity_bytes() {
    return _old_set.total_capacity_bytes() + _humongous_set.total_capacity_bytes();
  }

  void set_free_regions_coming();
  void reset_free_regions_coming();
  bool free_regions_coming() { return _free_regions_coming; }
  void wait_while_free_regions_coming();

  // Determine whether the given region is one that we are using as an
  // old GC alloc region.
  bool is_old_gc_alloc_region(HeapRegion* hr) {
    return _allocator->is_retained_old_region(hr);
  }

  // Perform a collection of the heap; intended for use in implementing
  // "System.gc".  This probably implies as full a collection as the
  // "CollectedHeap" supports.
  virtual void collect(GCCause::Cause cause);

  // The same as above but assume that the caller holds the Heap_lock.
  void collect_locked(GCCause::Cause cause);

  virtual void copy_allocation_context_stats(const jint* contexts,
                                             jlong* totals,
                                             jbyte* accuracy,
                                             jint len);

  // True iff an evacuation has failed in the most-recent collection.
  bool evacuation_failed() { return _evacuation_failed; }

  void remove_from_old_sets(const HeapRegionSetCount& old_regions_removed, const HeapRegionSetCount& humongous_regions_removed);
  void prepend_to_freelist(FreeRegionList* list);
  void decrement_summary_bytes(size_t bytes);

  // Returns "TRUE" iff "p" points into the committed areas of the heap.
  virtual bool is_in(const void* p) const;
#ifdef ASSERT
  // Returns whether p is in one of the available areas of the heap. Slow but
  // extensive version.
  bool is_in_exact(const void* p) const;
#endif

  // Return "TRUE" iff the given object address is within the collection
  // set. Slow implementation.
  inline bool obj_in_cs(oop obj);

  inline bool is_in_cset(oop obj);

  inline bool is_in_cset_or_humongous(const oop obj);

  enum in_cset_state_t {
   InNeither,           // neither in collection set nor humongous
   InCSet,              // region is in collection set only
   IsHumongous          // region is a humongous start region
  };
 private:
  // Instances of this class are used for quick tests on whether a reference points
  // into the collection set or is a humongous object (points into a humongous
  // object).
  // Each of the array's elements denotes whether the corresponding region is in
  // the collection set or a humongous region.
  // We use this to quickly reclaim humongous objects: by making a humongous region
  // succeed this test, we sort-of add it to the collection set. During the reference
  // iteration closures, when we see a humongous region, we simply mark it as
  // referenced, i.e. live.
  class G1FastCSetBiasedMappedArray : public G1BiasedMappedArray<char> {
   protected:
    char default_value() const { return G1CollectedHeap::InNeither; }
   public:
    void set_humongous(uintptr_t index) {
      assert(get_by_index(index) != InCSet, "Should not overwrite InCSet values");
      set_by_index(index, G1CollectedHeap::IsHumongous);
    }

    void clear_humongous(uintptr_t index) {
      set_by_index(index, G1CollectedHeap::InNeither);
    }

    void set_in_cset(uintptr_t index) {
      assert(get_by_index(index) != G1CollectedHeap::IsHumongous, "Should not overwrite IsHumongous value");
      set_by_index(index, G1CollectedHeap::InCSet);
    }

    bool is_in_cset_or_humongous(HeapWord* addr) const { return get_by_address(addr) != G1CollectedHeap::InNeither; }
    bool is_in_cset(HeapWord* addr) const { return get_by_address(addr) == G1CollectedHeap::InCSet; }
    G1CollectedHeap::in_cset_state_t at(HeapWord* addr) const { return (G1CollectedHeap::in_cset_state_t)get_by_address(addr); }
    void clear() { G1BiasedMappedArray<char>::clear(); }
  };

  // This array is used for a quick test on whether a reference points into
  // the collection set or not. Each of the array's elements denotes whether the
  // corresponding region is in the collection set or not.
  G1FastCSetBiasedMappedArray _in_cset_fast_test;

 public:

  inline in_cset_state_t in_cset_state(const oop obj);

  // Return "TRUE" iff the given object address is in the reserved
  // region of g1.
  bool is_in_g1_reserved(const void* p) const {
    return _hrm.reserved().contains(p);
  }

  // Returns a MemRegion that corresponds to the space that has been
  // reserved for the heap
  MemRegion g1_reserved() const {
    return _hrm.reserved();
  }

  virtual bool is_in_closed_subset(const void* p) const;

  G1SATBCardTableLoggingModRefBS* g1_barrier_set() {
    return (G1SATBCardTableLoggingModRefBS*) barrier_set();
  }

  // This resets the card table to all zeros.  It is used after
  // a collection pause which used the card table to claim cards.
  void cleanUpCardTable();

  // Iteration functions.

  // Iterate over all the ref-containing fields of all objects, calling
  // "cl.do_oop" on each.
  virtual void oop_iterate(ExtendedOopClosure* cl);

  // Iterate over all objects, calling "cl.do_object" on each.
  virtual void object_iterate(ObjectClosure* cl);

  virtual void safe_object_iterate(ObjectClosure* cl) {
    object_iterate(cl);
  }

  // Iterate over all spaces in use in the heap, in ascending address order.
  virtual void space_iterate(SpaceClosure* cl);

  // Iterate over heap regions, in address order, terminating the
  // iteration early if the "doHeapRegion" method returns "true".
  void heap_region_iterate(HeapRegionClosure* blk) const;

  // Return the region with the given index. It assumes the index is valid.
  inline HeapRegion* region_at(uint index) const;

  // Calculate the region index of the given address. Given address must be
  // within the heap.
  inline uint addr_to_region(HeapWord* addr) const;

  inline HeapWord* bottom_addr_for_region(uint index) const;

  // Divide the heap region sequence into "chunks" of some size (the number
  // of regions divided by the number of parallel threads times some
  // overpartition factor, currently 4).  Assumes that this will be called
  // in parallel by ParallelGCThreads worker threads with discinct worker
  // ids in the range [0..max(ParallelGCThreads-1, 1)], that all parallel
  // calls will use the same "claim_value", and that that claim value is
  // different from the claim_value of any heap region before the start of
  // the iteration.  Applies "blk->doHeapRegion" to each of the regions, by
  // attempting to claim the first region in each chunk, and, if
  // successful, applying the closure to each region in the chunk (and
  // setting the claim value of the second and subsequent regions of the
  // chunk.)  For now requires that "doHeapRegion" always returns "false",
  // i.e., that a closure never attempt to abort a traversal.
  void heap_region_par_iterate_chunked(HeapRegionClosure* cl,
                                       uint worker_id,
                                       uint num_workers,
                                       jint claim_value) const;

  // It resets all the region claim values to the default.
  void reset_heap_region_claim_values();

  // Resets the claim values of regions in the current
  // collection set to the default.
  void reset_cset_heap_region_claim_values();

#ifdef ASSERT
  bool check_heap_region_claim_values(jint claim_value);

  // Same as the routine above but only checks regions in the
  // current collection set.
  bool check_cset_heap_region_claim_values(jint claim_value);
#endif // ASSERT

  // Clear the cached cset start regions and (more importantly)
  // the time stamps. Called when we reset the GC time stamp.
  void clear_cset_start_regions();

  // Given the id of a worker, obtain or calculate a suitable
  // starting region for iterating over the current collection set.
  HeapRegion* start_cset_region_for_worker(uint worker_i);

  // Iterate over the regions (if any) in the current collection set.
  void collection_set_iterate(HeapRegionClosure* blk);

  // As above but starting from region r
  void collection_set_iterate_from(HeapRegion* r, HeapRegionClosure *blk);

  HeapRegion* next_compaction_region(const HeapRegion* from) const;

  // A CollectedHeap will contain some number of spaces.  This finds the
  // space containing a given address, or else returns NULL.
  virtual Space* space_containing(const void* addr) const;

  // Returns the HeapRegion that contains addr. addr must not be NULL.
  template <class T>
  inline HeapRegion* heap_region_containing_raw(const T addr) const;

  // Returns the HeapRegion that contains addr. addr must not be NULL.
  // If addr is within a humongous continues region, it returns its humongous start region.
  template <class T>
  inline HeapRegion* heap_region_containing(const T addr) const;

  // A CollectedHeap is divided into a dense sequence of "blocks"; that is,
  // each address in the (reserved) heap is a member of exactly
  // one block.  The defining characteristic of a block is that it is
  // possible to find its size, and thus to progress forward to the next
  // block.  (Blocks may be of different sizes.)  Thus, blocks may
  // represent Java objects, or they might be free blocks in a
  // free-list-based heap (or subheap), as long as the two kinds are
  // distinguishable and the size of each is determinable.

  // Returns the address of the start of the "block" that contains the
  // address "addr".  We say "blocks" instead of "object" since some heaps
  // may not pack objects densely; a chunk may either be an object or a
  // non-object.
  virtual HeapWord* block_start(const void* addr) const;

  // Requires "addr" to be the start of a chunk, and returns its size.
  // "addr + size" is required to be the start of a new chunk, or the end
  // of the active area of the heap.
  virtual size_t block_size(const HeapWord* addr) const;

  // Requires "addr" to be the start of a block, and returns "TRUE" iff
  // the block is an object.
  virtual bool block_is_obj(const HeapWord* addr) const;

  // Does this heap support heap inspection? (+PrintClassHistogram)
  virtual bool supports_heap_inspection() const { return true; }

  // Section on thread-local allocation buffers (TLABs)
  // See CollectedHeap for semantics.

  bool supports_tlab_allocation() const;
  size_t tlab_capacity(Thread* ignored) const;
  size_t tlab_used(Thread* ignored) const;
  size_t max_tlab_size() const;
  size_t unsafe_max_tlab_alloc(Thread* ignored) const;

  // Can a compiler initialize a new object without store barriers?
  // This permission only extends from the creation of a new object
  // via a TLAB up to the first subsequent safepoint. If such permission
  // is granted for this heap type, the compiler promises to call
  // defer_store_barrier() below on any slow path allocation of
  // a new object for which such initializing store barriers will
  // have been elided. G1, like CMS, allows this, but should be
  // ready to provide a compensating write barrier as necessary
  // if that storage came out of a non-young region. The efficiency
  // of this implementation depends crucially on being able to
  // answer very efficiently in constant time whether a piece of
  // storage in the heap comes from a young region or not.
  // See ReduceInitialCardMarks.
  virtual bool can_elide_tlab_store_barriers() const {
    return true;
  }

  virtual bool card_mark_must_follow_store() const {
    return true;
  }

  inline bool is_in_young(const oop obj);

#ifdef ASSERT
  virtual bool is_in_partial_collection(const void* p);
#endif

  virtual bool is_scavengable(const void* addr);

  // We don't need barriers for initializing stores to objects
  // in the young gen: for the SATB pre-barrier, there is no
  // pre-value that needs to be remembered; for the remembered-set
  // update logging post-barrier, we don't maintain remembered set
  // information for young gen objects.
  virtual inline bool can_elide_initializing_store_barrier(oop new_obj);

  // Returns "true" iff the given word_size is "very large".
  static bool isHumongous(size_t word_size) {
    // Note this has to be strictly greater-than as the TLABs
    // are capped at the humongous thresold and we want to
    // ensure that we don't try to allocate a TLAB as
    // humongous and that we don't allocate a humongous
    // object in a TLAB.
    return word_size > _humongous_object_threshold_in_words;
  }

  // Update mod union table with the set of dirty cards.
  void updateModUnion();

  // Set the mod union bits corresponding to the given memRegion.  Note
  // that this is always a safe operation, since it doesn't clear any
  // bits.
  void markModUnionRange(MemRegion mr);

  // Records the fact that a marking phase is no longer in progress.
  void set_marking_complete() {
    _mark_in_progress = false;
  }
  void set_marking_started() {
    _mark_in_progress = true;
  }
  bool mark_in_progress() {
    return _mark_in_progress;
  }

  // Print the maximum heap capacity.
  virtual size_t max_capacity() const;

  virtual jlong millis_since_last_gc();


  // Convenience function to be used in situations where the heap type can be
  // asserted to be this type.
  static G1CollectedHeap* heap();

  void set_region_short_lived_locked(HeapRegion* hr);
  // add appropriate methods for any other surv rate groups

  YoungList* young_list() const { return _young_list; }

  // debugging
  bool check_young_list_well_formed() {
    return _young_list->check_list_well_formed();
  }

  bool check_young_list_empty(bool check_heap,
                              bool check_sample = true);

  // *** Stuff related to concurrent marking.  It's not clear to me that so
  // many of these need to be public.

  // The functions below are helper functions that a subclass of
  // "CollectedHeap" can use in the implementation of its virtual
  // functions.
  // This performs a concurrent marking of the live objects in a
  // bitmap off to the side.
  void doConcurrentMark();

  bool isMarkedPrev(oop obj) const;
  bool isMarkedNext(oop obj) const;

  // Determine if an object is dead, given the object and also
  // the region to which the object belongs. An object is dead
  // iff a) it was not allocated since the last mark and b) it
  // is not marked.
  bool is_obj_dead(const oop obj, const HeapRegion* hr) const {
    return
      !hr->obj_allocated_since_prev_marking(obj) &&
      !isMarkedPrev(obj);
  }

  // This function returns true when an object has been
  // around since the previous marking and hasn't yet
  // been marked during this marking.
  bool is_obj_ill(const oop obj, const HeapRegion* hr) const {
    return
      !hr->obj_allocated_since_next_marking(obj) &&
      !isMarkedNext(obj);
  }

  // Determine if an object is dead, given only the object itself.
  // This will find the region to which the object belongs and
  // then call the region version of the same function.

  // Added if it is NULL it isn't dead.

  inline bool is_obj_dead(const oop obj) const;

  inline bool is_obj_ill(const oop obj) const;

  bool allocated_since_marking(oop obj, HeapRegion* hr, VerifyOption vo);
  HeapWord* top_at_mark_start(HeapRegion* hr, VerifyOption vo);
  bool is_marked(oop obj, VerifyOption vo);
  const char* top_at_mark_start_str(VerifyOption vo);

  ConcurrentMark* concurrent_mark() const { return _cm; }

  // Refinement

  ConcurrentG1Refine* concurrent_g1_refine() const { return _cg1r; }

  // The dirty cards region list is used to record a subset of regions
  // whose cards need clearing. The list if populated during the
  // remembered set scanning and drained during the card table
  // cleanup. Although the methods are reentrant, population/draining
  // phases must not overlap. For synchronization purposes the last
  // element on the list points to itself.
  HeapRegion* _dirty_cards_region_list;
  void push_dirty_cards_region(HeapRegion* hr);
  HeapRegion* pop_dirty_cards_region();

  // Optimized nmethod scanning support routines

  // Register the given nmethod with the G1 heap
  virtual void register_nmethod(nmethod* nm);

  // Unregister the given nmethod from the G1 heap
  virtual void unregister_nmethod(nmethod* nm);

  // Free up superfluous code root memory.
  void purge_code_root_memory();

  // Rebuild the stong code root lists for each region
  // after a full GC
  void rebuild_strong_code_roots();

  // Delete entries for dead interned string and clean up unreferenced symbols
  // in symbol table, possibly in parallel.
  void unlink_string_and_symbol_table(BoolObjectClosure* is_alive, bool unlink_strings = true, bool unlink_symbols = true);

  // Parallel phase of unloading/cleaning after G1 concurrent mark.
  void parallel_cleaning(BoolObjectClosure* is_alive, bool process_strings, bool process_symbols, bool class_unloading_occurred);

  // Redirty logged cards in the refinement queue.
  void redirty_logged_cards();
  // Verification

  // The following is just to alert the verification code
  // that a full collection has occurred and that the
  // remembered sets are no longer up to date.
  bool _full_collection;
  void set_full_collection() { _full_collection = true;}
  void clear_full_collection() {_full_collection = false;}
  bool full_collection() {return _full_collection;}

  // Perform any cleanup actions necessary before allowing a verification.
  virtual void prepare_for_verify();

  // Perform verification.

  // vo == UsePrevMarking  -> use "prev" marking information,
  // vo == UseNextMarking -> use "next" marking information
  // vo == UseMarkWord    -> use the mark word in the object header
  //
  // NOTE: Only the "prev" marking information is guaranteed to be
  // consistent most of the time, so most calls to this should use
  // vo == UsePrevMarking.
  // Currently, there is only one case where this is called with
  // vo == UseNextMarking, which is to verify the "next" marking
  // information at the end of remark.
  // Currently there is only one place where this is called with
  // vo == UseMarkWord, which is to verify the marking during a
  // full GC.
  void verify(bool silent, VerifyOption vo);

  // Override; it uses the "prev" marking information
  virtual void verify(bool silent);

  // The methods below are here for convenience and dispatch the
  // appropriate method depending on value of the given VerifyOption
  // parameter. The values for that parameter, and their meanings,
  // are the same as those above.

  bool is_obj_dead_cond(const oop obj,
                        const HeapRegion* hr,
                        const VerifyOption vo) const;

  bool is_obj_dead_cond(const oop obj,
                        const VerifyOption vo) const;

  // Printing

  virtual void print_on(outputStream* st) const;
  virtual void print_extended_on(outputStream* st) const;
  virtual void print_on_error(outputStream* st) const;

  virtual void print_gc_threads_on(outputStream* st) const;
  virtual void gc_threads_do(ThreadClosure* tc) const;

  // Override
  void print_tracing_info() const;

  // The following two methods are helpful for debugging RSet issues.
  void print_cset_rsets() PRODUCT_RETURN;
  void print_all_rsets() PRODUCT_RETURN;

public:
  size_t pending_card_num();
  size_t cards_scanned();

protected:
  size_t _max_heap_capacity;
};

#endif // SHARE_VM_GC_IMPLEMENTATION_G1_G1COLLECTEDHEAP_HPP<|MERGE_RESOLUTION|>--- conflicted
+++ resolved
@@ -154,43 +154,6 @@
   void          print();
 };
 
-<<<<<<< HEAD
-class MutatorAllocRegion : public G1AllocRegion {
-protected:
-  virtual HeapRegion* allocate_new_region(size_t word_size, bool force);
-  virtual void retire_region(HeapRegion* alloc_region, size_t allocated_bytes);
-public:
-  MutatorAllocRegion()
-    : G1AllocRegion("Mutator Alloc Region", false /* bot_updates */) { }
-};
-
-class SurvivorGCAllocRegion : public G1AllocRegion {
-protected:
-  virtual HeapRegion* allocate_new_region(size_t word_size, bool force);
-  virtual void retire_region(HeapRegion* alloc_region, size_t allocated_bytes);
-public:
-  SurvivorGCAllocRegion()
-  : G1AllocRegion("Survivor GC Alloc Region", false /* bot_updates */) { }
-};
-
-class OldGCAllocRegion : public G1AllocRegion {
-protected:
-  virtual HeapRegion* allocate_new_region(size_t word_size, bool force);
-  virtual void retire_region(HeapRegion* alloc_region, size_t allocated_bytes);
-public:
-  OldGCAllocRegion()
-  : G1AllocRegion("Old GC Alloc Region", true /* bot_updates */) { }
-
-  // This specialization of release() makes sure that the last card that has been
-  // allocated into has been completely filled by a dummy object.
-  // This avoids races when remembered set scanning wants to update the BOT of the
-  // last card in the retained old gc alloc region, and allocation threads
-  // allocating into that card at the same time.
-  virtual HeapRegion* release();
-};
-
-=======
->>>>>>> e6dd2ad3
 // The G1 STW is alive closure.
 // An instance is embedded into the G1CH and used as the
 // (optional) _is_alive_non_header closure in the STW
