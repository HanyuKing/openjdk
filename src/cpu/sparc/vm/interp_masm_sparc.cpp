/*
 * Copyright 1997-2008 Sun Microsystems, Inc.  All Rights Reserved.
 * DO NOT ALTER OR REMOVE COPYRIGHT NOTICES OR THIS FILE HEADER.
 *
 * This code is free software; you can redistribute it and/or modify it
 * under the terms of the GNU General Public License version 2 only, as
 * published by the Free Software Foundation.
 *
 * This code is distributed in the hope that it will be useful, but WITHOUT
 * ANY WARRANTY; without even the implied warranty of MERCHANTABILITY or
 * FITNESS FOR A PARTICULAR PURPOSE.  See the GNU General Public License
 * version 2 for more details (a copy is included in the LICENSE file that
 * accompanied this code).
 *
 * You should have received a copy of the GNU General Public License version
 * 2 along with this work; if not, write to the Free Software Foundation,
 * Inc., 51 Franklin St, Fifth Floor, Boston, MA 02110-1301 USA.
 *
 * Please contact Sun Microsystems, Inc., 4150 Network Circle, Santa Clara,
 * CA 95054 USA or visit www.sun.com if you need additional information or
 * have any questions.
 *
 */

#include "incls/_precompiled.incl"
#include "incls/_interp_masm_sparc.cpp.incl"

#ifndef CC_INTERP
#ifndef FAST_DISPATCH
#define FAST_DISPATCH 1
#endif
#undef FAST_DISPATCH

// Implementation of InterpreterMacroAssembler

// This file specializes the assember with interpreter-specific macros

const Address InterpreterMacroAssembler::l_tmp( FP, 0,  (frame::interpreter_frame_l_scratch_fp_offset    * wordSize ) + STACK_BIAS);
const Address InterpreterMacroAssembler::d_tmp( FP, 0,  (frame::interpreter_frame_d_scratch_fp_offset    * wordSize) + STACK_BIAS);

#else // CC_INTERP
#ifndef STATE
#define STATE(field_name) Lstate, in_bytes(byte_offset_of(BytecodeInterpreter, field_name))
#endif // STATE

#endif // CC_INTERP

void InterpreterMacroAssembler::compute_extra_locals_size_in_bytes(Register args_size, Register locals_size, Register delta) {
  // Note: this algorithm is also used by C1's OSR entry sequence.
  // Any changes should also be applied to CodeEmitter::emit_osr_entry().
  assert_different_registers(args_size, locals_size);
  // max_locals*2 for TAGS.  Assumes that args_size has already been adjusted.
  if (TaggedStackInterpreter) sll(locals_size, 1, locals_size);
  subcc(locals_size, args_size, delta);// extra space for non-arguments locals in words
  // Use br/mov combination because it works on both V8 and V9 and is
  // faster.
  Label skip_move;
  br(Assembler::negative, true, Assembler::pt, skip_move);
  delayed()->mov(G0, delta);
  bind(skip_move);
  round_to(delta, WordsPerLong);       // make multiple of 2 (SP must be 2-word aligned)
  sll(delta, LogBytesPerWord, delta);  // extra space for locals in bytes
}

#ifndef CC_INTERP

// Dispatch code executed in the prolog of a bytecode which does not do it's
// own dispatch. The dispatch address is computed and placed in IdispatchAddress
void InterpreterMacroAssembler::dispatch_prolog(TosState state, int bcp_incr) {
  assert_not_delayed();
#ifdef FAST_DISPATCH
  // FAST_DISPATCH and ProfileInterpreter are mutually exclusive since
  // they both use I2.
  assert(!ProfileInterpreter, "FAST_DISPATCH and +ProfileInterpreter are mutually exclusive");
  ldub(Lbcp, bcp_incr, Lbyte_code);                     // load next bytecode
  add(Lbyte_code, Interpreter::distance_from_dispatch_table(state), Lbyte_code);
                                                        // add offset to correct dispatch table
  sll(Lbyte_code, LogBytesPerWord, Lbyte_code);         // multiply by wordSize
  ld_ptr(IdispatchTables, Lbyte_code, IdispatchAddress);// get entry addr
#else
  ldub( Lbcp, bcp_incr, Lbyte_code);               // load next bytecode
  // dispatch table to use
  Address tbl(G3_scratch, (address)Interpreter::dispatch_table(state));

  sethi(tbl);
  sll(Lbyte_code, LogBytesPerWord, Lbyte_code);    // multiply by wordSize
  add(tbl, tbl.base(), 0);
  ld_ptr( G3_scratch, Lbyte_code, IdispatchAddress);     // get entry addr
#endif
}


// Dispatch code executed in the epilog of a bytecode which does not do it's
// own dispatch. The dispatch address in IdispatchAddress is used for the
// dispatch.
void InterpreterMacroAssembler::dispatch_epilog(TosState state, int bcp_incr) {
  assert_not_delayed();
  verify_FPU(1, state);
  interp_verify_oop(Otos_i, state, __FILE__, __LINE__);
  jmp( IdispatchAddress, 0 );
  if (bcp_incr != 0)  delayed()->inc(Lbcp, bcp_incr);
  else                delayed()->nop();
}


void InterpreterMacroAssembler::dispatch_next(TosState state, int bcp_incr) {
  // %%%% consider branching to a single shared dispatch stub (for each bcp_incr)
  assert_not_delayed();
  ldub( Lbcp, bcp_incr, Lbyte_code);               // load next bytecode
  dispatch_Lbyte_code(state, Interpreter::dispatch_table(state), bcp_incr);
}


void InterpreterMacroAssembler::dispatch_next_noverify_oop(TosState state, int bcp_incr) {
  // %%%% consider branching to a single shared dispatch stub (for each bcp_incr)
  assert_not_delayed();
  ldub( Lbcp, bcp_incr, Lbyte_code);               // load next bytecode
  dispatch_Lbyte_code(state, Interpreter::dispatch_table(state), bcp_incr, false);
}


void InterpreterMacroAssembler::dispatch_via(TosState state, address* table) {
  // load current bytecode
  assert_not_delayed();
  ldub( Lbcp, 0, Lbyte_code);               // load next bytecode
  dispatch_base(state, table);
}


void InterpreterMacroAssembler::call_VM_leaf_base(
  Register java_thread,
  address  entry_point,
  int      number_of_arguments
) {
  if (!java_thread->is_valid())
    java_thread = L7_thread_cache;
  // super call
  MacroAssembler::call_VM_leaf_base(java_thread, entry_point, number_of_arguments);
}


void InterpreterMacroAssembler::call_VM_base(
  Register        oop_result,
  Register        java_thread,
  Register        last_java_sp,
  address         entry_point,
  int             number_of_arguments,
  bool            check_exception
) {
  if (!java_thread->is_valid())
    java_thread = L7_thread_cache;
  // See class ThreadInVMfromInterpreter, which assumes that the interpreter
  // takes responsibility for setting its own thread-state on call-out.
  // However, ThreadInVMfromInterpreter resets the state to "in_Java".

  //save_bcp();                                  // save bcp
  MacroAssembler::call_VM_base(oop_result, java_thread, last_java_sp, entry_point, number_of_arguments, check_exception);
  //restore_bcp();                               // restore bcp
  //restore_locals();                            // restore locals pointer
}


void InterpreterMacroAssembler::check_and_handle_popframe(Register scratch_reg) {
  if (JvmtiExport::can_pop_frame()) {
    Label L;

    // Check the "pending popframe condition" flag in the current thread
    Address popframe_condition_addr(G2_thread, 0, in_bytes(JavaThread::popframe_condition_offset()));
    ld(popframe_condition_addr, scratch_reg);

    // Initiate popframe handling only if it is not already being processed.  If the flag
    // has the popframe_processing bit set, it means that this code is called *during* popframe
    // handling - we don't want to reenter.
    btst(JavaThread::popframe_pending_bit, scratch_reg);
    br(zero, false, pt, L);
    delayed()->nop();
    btst(JavaThread::popframe_processing_bit, scratch_reg);
    br(notZero, false, pt, L);
    delayed()->nop();

    // Call Interpreter::remove_activation_preserving_args_entry() to get the
    // address of the same-named entrypoint in the generated interpreter code.
    call_VM_leaf(noreg, CAST_FROM_FN_PTR(address, Interpreter::remove_activation_preserving_args_entry));

    // Jump to Interpreter::_remove_activation_preserving_args_entry
    jmpl(O0, G0, G0);
    delayed()->nop();
    bind(L);
  }
}


void InterpreterMacroAssembler::load_earlyret_value(TosState state) {
  Register thr_state = G4_scratch;
  ld_ptr(Address(G2_thread, 0, in_bytes(JavaThread::jvmti_thread_state_offset())),
         thr_state);
  const Address tos_addr(thr_state, 0, in_bytes(JvmtiThreadState::earlyret_tos_offset()));
  const Address oop_addr(thr_state, 0, in_bytes(JvmtiThreadState::earlyret_oop_offset()));
  const Address val_addr(thr_state, 0, in_bytes(JvmtiThreadState::earlyret_value_offset()));
  switch (state) {
  case ltos: ld_long(val_addr, Otos_l);                   break;
  case atos: ld_ptr(oop_addr, Otos_l);
             st_ptr(G0, oop_addr);                        break;
  case btos:                                           // fall through
  case ctos:                                           // fall through
  case stos:                                           // fall through
  case itos: ld(val_addr, Otos_l1);                       break;
  case ftos: ldf(FloatRegisterImpl::S, val_addr, Ftos_f); break;
  case dtos: ldf(FloatRegisterImpl::D, val_addr, Ftos_d); break;
  case vtos: /* nothing to do */                          break;
  default  : ShouldNotReachHere();
  }
  // Clean up tos value in the jvmti thread state
  or3(G0, ilgl, G3_scratch);
  stw(G3_scratch, tos_addr);
  st_long(G0, val_addr);
  interp_verify_oop(Otos_i, state, __FILE__, __LINE__);
}


void InterpreterMacroAssembler::check_and_handle_earlyret(Register scratch_reg) {
  if (JvmtiExport::can_force_early_return()) {
    Label L;
    Register thr_state = G3_scratch;
    ld_ptr(Address(G2_thread, 0, in_bytes(JavaThread::jvmti_thread_state_offset())),
           thr_state);
    tst(thr_state);
    br(zero, false, pt, L); // if (thread->jvmti_thread_state() == NULL) exit;
    delayed()->nop();

    // Initiate earlyret handling only if it is not already being processed.
    // If the flag has the earlyret_processing bit set, it means that this code
    // is called *during* earlyret handling - we don't want to reenter.
    ld(Address(thr_state, 0, in_bytes(JvmtiThreadState::earlyret_state_offset())),
       G4_scratch);
    cmp(G4_scratch, JvmtiThreadState::earlyret_pending);
    br(Assembler::notEqual, false, pt, L);
    delayed()->nop();

    // Call Interpreter::remove_activation_early_entry() to get the address of the
    // same-named entrypoint in the generated interpreter code
    Address tos_addr(thr_state, 0, in_bytes(JvmtiThreadState::earlyret_tos_offset()));
    ld(tos_addr, Otos_l1);
    call_VM_leaf(noreg, CAST_FROM_FN_PTR(address, Interpreter::remove_activation_early_entry), Otos_l1);

    // Jump to Interpreter::_remove_activation_early_entry
    jmpl(O0, G0, G0);
    delayed()->nop();
    bind(L);
  }
}


void InterpreterMacroAssembler::super_call_VM_leaf(Register thread_cache, address entry_point, Register arg_1) {
  mov(arg_1, O0);
  MacroAssembler::call_VM_leaf_base(thread_cache, entry_point, 1);
}
#endif /* CC_INTERP */


#ifndef CC_INTERP

void InterpreterMacroAssembler::dispatch_base(TosState state, address* table) {
  assert_not_delayed();
  dispatch_Lbyte_code(state, table);
}


void InterpreterMacroAssembler::dispatch_normal(TosState state) {
  dispatch_base(state, Interpreter::normal_table(state));
}


void InterpreterMacroAssembler::dispatch_only(TosState state) {
  dispatch_base(state, Interpreter::dispatch_table(state));
}


// common code to dispatch and dispatch_only
// dispatch value in Lbyte_code and increment Lbcp

void InterpreterMacroAssembler::dispatch_Lbyte_code(TosState state, address* table, int bcp_incr, bool verify) {
  verify_FPU(1, state);
  // %%%%% maybe implement +VerifyActivationFrameSize here
  //verify_thread(); //too slow; we will just verify on method entry & exit
  if (verify) interp_verify_oop(Otos_i, state, __FILE__, __LINE__);
#ifdef FAST_DISPATCH
  if (table == Interpreter::dispatch_table(state)) {
    // use IdispatchTables
    add(Lbyte_code, Interpreter::distance_from_dispatch_table(state), Lbyte_code);
                                                        // add offset to correct dispatch table
    sll(Lbyte_code, LogBytesPerWord, Lbyte_code);       // multiply by wordSize
    ld_ptr(IdispatchTables, Lbyte_code, G3_scratch);    // get entry addr
  } else {
#endif
    // dispatch table to use
    Address tbl(G3_scratch, (address)table);

    sll(Lbyte_code, LogBytesPerWord, Lbyte_code);       // multiply by wordSize
    load_address(tbl);                                  // compute addr of table
    ld_ptr(G3_scratch, Lbyte_code, G3_scratch);         // get entry addr
#ifdef FAST_DISPATCH
  }
#endif
  jmp( G3_scratch, 0 );
  if (bcp_incr != 0)  delayed()->inc(Lbcp, bcp_incr);
  else                delayed()->nop();
}


// Helpers for expression stack

// Longs and doubles are Category 2 computational types in the
// JVM specification (section 3.11.1) and take 2 expression stack or
// local slots.
// Aligning them on 32 bit with tagged stacks is hard because the code generated
// for the dup* bytecodes depends on what types are already on the stack.
// If the types are split into the two stack/local slots, that is much easier
// (and we can use 0 for non-reference tags).

// Known good alignment in _LP64 but unknown otherwise
void InterpreterMacroAssembler::load_unaligned_double(Register r1, int offset, FloatRegister d) {
  assert_not_delayed();

#ifdef _LP64
  ldf(FloatRegisterImpl::D, r1, offset, d);
#else
  ldf(FloatRegisterImpl::S, r1, offset, d);
  ldf(FloatRegisterImpl::S, r1, offset + Interpreter::stackElementSize(), d->successor());
#endif
}

// Known good alignment in _LP64 but unknown otherwise
void InterpreterMacroAssembler::store_unaligned_double(FloatRegister d, Register r1, int offset) {
  assert_not_delayed();

#ifdef _LP64
  stf(FloatRegisterImpl::D, d, r1, offset);
  // store something more useful here
  debug_only(stx(G0, r1, offset+Interpreter::stackElementSize());)
#else
  stf(FloatRegisterImpl::S, d, r1, offset);
  stf(FloatRegisterImpl::S, d->successor(), r1, offset + Interpreter::stackElementSize());
#endif
}


// Known good alignment in _LP64 but unknown otherwise
void InterpreterMacroAssembler::load_unaligned_long(Register r1, int offset, Register rd) {
  assert_not_delayed();
#ifdef _LP64
  ldx(r1, offset, rd);
#else
  ld(r1, offset, rd);
  ld(r1, offset + Interpreter::stackElementSize(), rd->successor());
#endif
}

// Known good alignment in _LP64 but unknown otherwise
void InterpreterMacroAssembler::store_unaligned_long(Register l, Register r1, int offset) {
  assert_not_delayed();

#ifdef _LP64
  stx(l, r1, offset);
  // store something more useful here
  debug_only(stx(G0, r1, offset+Interpreter::stackElementSize());)
#else
  st(l, r1, offset);
  st(l->successor(), r1, offset + Interpreter::stackElementSize());
#endif
}

#ifdef ASSERT
void InterpreterMacroAssembler::verify_stack_tag(frame::Tag t,
                                                 Register r,
                                                 Register scratch) {
  if (TaggedStackInterpreter) {
    Label ok, long_ok;
    ld_ptr(Lesp, Interpreter::expr_tag_offset_in_bytes(0), r);
    if (t == frame::TagCategory2) {
      cmp(r, G0);
      brx(Assembler::equal, false, Assembler::pt, long_ok);
      delayed()->ld_ptr(Lesp, Interpreter::expr_tag_offset_in_bytes(1), r);
      stop("stack long/double tag value bad");
      bind(long_ok);
      cmp(r, G0);
    } else if (t == frame::TagValue) {
      cmp(r, G0);
    } else {
      assert_different_registers(r, scratch);
      mov(t, scratch);
      cmp(r, scratch);
    }
    brx(Assembler::equal, false, Assembler::pt, ok);
    delayed()->nop();
    // Also compare if the stack value is zero, then the tag might
    // not have been set coming from deopt.
    ld_ptr(Lesp, Interpreter::expr_offset_in_bytes(0), r);
    cmp(r, G0);
    brx(Assembler::equal, false, Assembler::pt, ok);
    delayed()->nop();
    stop("Stack tag value is bad");
    bind(ok);
  }
}
#endif // ASSERT

void InterpreterMacroAssembler::pop_i(Register r) {
  assert_not_delayed();
  // Uses destination register r for scratch
  debug_only(verify_stack_tag(frame::TagValue, r));
  ld(Lesp, Interpreter::expr_offset_in_bytes(0), r);
  inc(Lesp, Interpreter::stackElementSize());
  debug_only(verify_esp(Lesp));
}

void InterpreterMacroAssembler::pop_ptr(Register r, Register scratch) {
  assert_not_delayed();
  // Uses destination register r for scratch
  debug_only(verify_stack_tag(frame::TagReference, r, scratch));
  ld_ptr(Lesp, Interpreter::expr_offset_in_bytes(0), r);
  inc(Lesp, Interpreter::stackElementSize());
  debug_only(verify_esp(Lesp));
}

void InterpreterMacroAssembler::pop_l(Register r) {
  assert_not_delayed();
  // Uses destination register r for scratch
  debug_only(verify_stack_tag(frame::TagCategory2, r));
  load_unaligned_long(Lesp, Interpreter::expr_offset_in_bytes(0), r);
  inc(Lesp, 2*Interpreter::stackElementSize());
  debug_only(verify_esp(Lesp));
}


void InterpreterMacroAssembler::pop_f(FloatRegister f, Register scratch) {
  assert_not_delayed();
  debug_only(verify_stack_tag(frame::TagValue, scratch));
  ldf(FloatRegisterImpl::S, Lesp, Interpreter::expr_offset_in_bytes(0), f);
  inc(Lesp, Interpreter::stackElementSize());
  debug_only(verify_esp(Lesp));
}


void InterpreterMacroAssembler::pop_d(FloatRegister f, Register scratch) {
  assert_not_delayed();
  debug_only(verify_stack_tag(frame::TagCategory2, scratch));
  load_unaligned_double(Lesp, Interpreter::expr_offset_in_bytes(0), f);
  inc(Lesp, 2*Interpreter::stackElementSize());
  debug_only(verify_esp(Lesp));
}


// (Note use register first, then decrement so dec can be done during store stall)
void InterpreterMacroAssembler::tag_stack(Register r) {
  if (TaggedStackInterpreter) {
    st_ptr(r, Lesp, Interpreter::tag_offset_in_bytes());
  }
}

void InterpreterMacroAssembler::tag_stack(frame::Tag t, Register r) {
  if (TaggedStackInterpreter) {
    assert (frame::TagValue == 0, "TagValue must be zero");
    if (t == frame::TagValue) {
      st_ptr(G0, Lesp, Interpreter::tag_offset_in_bytes());
    } else if (t == frame::TagCategory2) {
      st_ptr(G0, Lesp, Interpreter::tag_offset_in_bytes());
      // Tag next slot down too
      st_ptr(G0, Lesp, -Interpreter::stackElementSize() + Interpreter::tag_offset_in_bytes());
    } else {
      assert_different_registers(r, O3);
      mov(t, O3);
      st_ptr(O3, Lesp, Interpreter::tag_offset_in_bytes());
    }
  }
}

void InterpreterMacroAssembler::push_i(Register r) {
  assert_not_delayed();
  debug_only(verify_esp(Lesp));
  tag_stack(frame::TagValue, r);
  st(  r,    Lesp, Interpreter::value_offset_in_bytes());
  dec( Lesp, Interpreter::stackElementSize());
}

void InterpreterMacroAssembler::push_ptr(Register r) {
  assert_not_delayed();
  tag_stack(frame::TagReference, r);
  st_ptr(  r,    Lesp, Interpreter::value_offset_in_bytes());
  dec( Lesp, Interpreter::stackElementSize());
}

void InterpreterMacroAssembler::push_ptr(Register r, Register tag) {
  assert_not_delayed();
  tag_stack(tag);
  st_ptr(r, Lesp, Interpreter::value_offset_in_bytes());
  dec( Lesp, Interpreter::stackElementSize());
}

// remember: our convention for longs in SPARC is:
// O0 (Otos_l1) has high-order part in first word,
// O1 (Otos_l2) has low-order part in second word

void InterpreterMacroAssembler::push_l(Register r) {
  assert_not_delayed();
  debug_only(verify_esp(Lesp));
  tag_stack(frame::TagCategory2, r);
  // Longs are in stored in memory-correct order, even if unaligned.
  // and may be separated by stack tags.
  int offset = -Interpreter::stackElementSize() + Interpreter::value_offset_in_bytes();
  store_unaligned_long(r, Lesp, offset);
  dec(Lesp, 2 * Interpreter::stackElementSize());
}


void InterpreterMacroAssembler::push_f(FloatRegister f) {
  assert_not_delayed();
  debug_only(verify_esp(Lesp));
  tag_stack(frame::TagValue, Otos_i);
  stf(FloatRegisterImpl::S, f, Lesp, Interpreter::value_offset_in_bytes());
  dec(Lesp, Interpreter::stackElementSize());
}


void InterpreterMacroAssembler::push_d(FloatRegister d)   {
  assert_not_delayed();
  debug_only(verify_esp(Lesp));
  tag_stack(frame::TagCategory2, Otos_i);
  // Longs are in stored in memory-correct order, even if unaligned.
  // and may be separated by stack tags.
  int offset = -Interpreter::stackElementSize() + Interpreter::value_offset_in_bytes();
  store_unaligned_double(d, Lesp, offset);
  dec(Lesp, 2 * Interpreter::stackElementSize());
}


void InterpreterMacroAssembler::push(TosState state) {
  interp_verify_oop(Otos_i, state, __FILE__, __LINE__);
  switch (state) {
    case atos: push_ptr();            break;
    case btos: push_i();              break;
    case ctos:
    case stos: push_i();              break;
    case itos: push_i();              break;
    case ltos: push_l();              break;
    case ftos: push_f();              break;
    case dtos: push_d();              break;
    case vtos: /* nothing to do */    break;
    default  : ShouldNotReachHere();
  }
}


void InterpreterMacroAssembler::pop(TosState state) {
  switch (state) {
    case atos: pop_ptr();            break;
    case btos: pop_i();              break;
    case ctos:
    case stos: pop_i();              break;
    case itos: pop_i();              break;
    case ltos: pop_l();              break;
    case ftos: pop_f();              break;
    case dtos: pop_d();              break;
    case vtos: /* nothing to do */   break;
    default  : ShouldNotReachHere();
  }
  interp_verify_oop(Otos_i, state, __FILE__, __LINE__);
}


// Tagged stack helpers for swap and dup
void InterpreterMacroAssembler::load_ptr_and_tag(int n, Register val,
                                                 Register tag) {
  ld_ptr(Lesp, Interpreter::expr_offset_in_bytes(n), val);
  if (TaggedStackInterpreter) {
    ld_ptr(Lesp, Interpreter::expr_tag_offset_in_bytes(n), tag);
  }
}
void InterpreterMacroAssembler::store_ptr_and_tag(int n, Register val,
                                                  Register tag) {
  st_ptr(val, Lesp, Interpreter::expr_offset_in_bytes(n));
  if (TaggedStackInterpreter) {
    st_ptr(tag, Lesp, Interpreter::expr_tag_offset_in_bytes(n));
  }
}


void InterpreterMacroAssembler::load_receiver(Register param_count,
                                              Register recv) {

  sll(param_count, Interpreter::logStackElementSize(), param_count);
  if (TaggedStackInterpreter) {
    add(param_count, Interpreter::value_offset_in_bytes(), param_count);  // get obj address
  }
  ld_ptr(Lesp, param_count, recv);                      // gets receiver Oop
}

void InterpreterMacroAssembler::empty_expression_stack() {
  // Reset Lesp.
  sub( Lmonitors, wordSize, Lesp );

  // Reset SP by subtracting more space from Lesp.
  Label done;

  const Address max_stack   (Lmethod, 0, in_bytes(methodOopDesc::max_stack_offset()));
  const Address access_flags(Lmethod, 0, in_bytes(methodOopDesc::access_flags_offset()));

  verify_oop(Lmethod);


  assert( G4_scratch    != Gframe_size,
          "Only you can prevent register aliasing!");

  // A native does not need to do this, since its callee does not change SP.
  ld(access_flags, Gframe_size);
  btst(JVM_ACC_NATIVE, Gframe_size);
  br(Assembler::notZero, false, Assembler::pt, done);
  delayed()->nop();

  //
  // Compute max expression stack+register save area
  //
  lduh( max_stack, Gframe_size );
  if (TaggedStackInterpreter) sll ( Gframe_size, 1, Gframe_size);  // max_stack * 2 for TAGS
  add( Gframe_size, frame::memory_parameter_word_sp_offset, Gframe_size );

  //
  // now set up a stack frame with the size computed above
  //
  //round_to( Gframe_size, WordsPerLong ); // -- moved down to the "and" below
  sll( Gframe_size, LogBytesPerWord, Gframe_size );
  sub( Lesp, Gframe_size, Gframe_size );
  and3( Gframe_size, -(2 * wordSize), Gframe_size );          // align SP (downwards) to an 8/16-byte boundary
  debug_only(verify_sp(Gframe_size, G4_scratch));
#ifdef _LP64
  sub(Gframe_size, STACK_BIAS, Gframe_size );
#endif
  mov(Gframe_size, SP);

  bind(done);
}


#ifdef ASSERT
void InterpreterMacroAssembler::verify_sp(Register Rsp, Register Rtemp) {
  Label Bad, OK;

  // Saved SP must be aligned.
#ifdef _LP64
  btst(2*BytesPerWord-1, Rsp);
#else
  btst(LongAlignmentMask, Rsp);
#endif
  br(Assembler::notZero, false, Assembler::pn, Bad);
  delayed()->nop();

  // Saved SP, plus register window size, must not be above FP.
  add(Rsp, frame::register_save_words * wordSize, Rtemp);
#ifdef _LP64
  sub(Rtemp, STACK_BIAS, Rtemp);  // Bias Rtemp before cmp to FP
#endif
  cmp(Rtemp, FP);
  brx(Assembler::greaterUnsigned, false, Assembler::pn, Bad);
  delayed()->nop();

  // Saved SP must not be ridiculously below current SP.
  size_t maxstack = MAX2(JavaThread::stack_size_at_create(), (size_t) 4*K*K);
  set(maxstack, Rtemp);
  sub(SP, Rtemp, Rtemp);
#ifdef _LP64
  add(Rtemp, STACK_BIAS, Rtemp);  // Unbias Rtemp before cmp to Rsp
#endif
  cmp(Rsp, Rtemp);
  brx(Assembler::lessUnsigned, false, Assembler::pn, Bad);
  delayed()->nop();

  br(Assembler::always, false, Assembler::pn, OK);
  delayed()->nop();

  bind(Bad);
  stop("on return to interpreted call, restored SP is corrupted");

  bind(OK);
}


void InterpreterMacroAssembler::verify_esp(Register Resp) {
  // about to read or write Resp[0]
  // make sure it is not in the monitors or the register save area
  Label OK1, OK2;

  cmp(Resp, Lmonitors);
  brx(Assembler::lessUnsigned, true, Assembler::pt, OK1);
  delayed()->sub(Resp, frame::memory_parameter_word_sp_offset * wordSize, Resp);
  stop("too many pops:  Lesp points into monitor area");
  bind(OK1);
#ifdef _LP64
  sub(Resp, STACK_BIAS, Resp);
#endif
  cmp(Resp, SP);
  brx(Assembler::greaterEqualUnsigned, false, Assembler::pt, OK2);
  delayed()->add(Resp, STACK_BIAS + frame::memory_parameter_word_sp_offset * wordSize, Resp);
  stop("too many pushes:  Lesp points into register window");
  bind(OK2);
}
#endif // ASSERT

// Load compiled (i2c) or interpreter entry when calling from interpreted and
// do the call. Centralized so that all interpreter calls will do the same actions.
// If jvmti single stepping is on for a thread we must not call compiled code.
void InterpreterMacroAssembler::call_from_interpreter(Register target, Register scratch, Register Rret) {

  // Assume we want to go compiled if available

  ld_ptr(G5_method, in_bytes(methodOopDesc::from_interpreted_offset()), target);

  if (JvmtiExport::can_post_interpreter_events()) {
    // JVMTI events, such as single-stepping, are implemented partly by avoiding running
    // compiled code in threads for which the event is enabled.  Check here for
    // interp_only_mode if these events CAN be enabled.
    verify_thread();
    Label skip_compiled_code;

    const Address interp_only       (G2_thread, 0, in_bytes(JavaThread::interp_only_mode_offset()));

    ld(interp_only, scratch);
    tst(scratch);
    br(Assembler::notZero, true, Assembler::pn, skip_compiled_code);
    delayed()->ld_ptr(G5_method, in_bytes(methodOopDesc::interpreter_entry_offset()), target);
    bind(skip_compiled_code);
  }

  // the i2c_adapters need methodOop in G5_method (right? %%%)
  // do the call
#ifdef ASSERT
  {
    Label ok;
    br_notnull(target, false, Assembler::pt, ok);
    delayed()->nop();
    stop("null entry point");
    bind(ok);
  }
#endif // ASSERT

  // Adjust Rret first so Llast_SP can be same as Rret
  add(Rret, -frame::pc_return_offset, O7);
  add(Lesp, BytesPerWord, Gargs); // setup parameter pointer
  // Record SP so we can remove any stack space allocated by adapter transition
  jmp(target, 0);
  delayed()->mov(SP, Llast_SP);
}

void InterpreterMacroAssembler::if_cmp(Condition cc, bool ptr_compare) {
  assert_not_delayed();

  Label not_taken;
  if (ptr_compare) brx(cc, false, Assembler::pn, not_taken);
  else             br (cc, false, Assembler::pn, not_taken);
  delayed()->nop();

  TemplateTable::branch(false,false);

  bind(not_taken);

  profile_not_taken_branch(G3_scratch);
}


void InterpreterMacroAssembler::get_2_byte_integer_at_bcp(
                                  int         bcp_offset,
                                  Register    Rtmp,
                                  Register    Rdst,
                                  signedOrNot is_signed,
                                  setCCOrNot  should_set_CC ) {
  assert(Rtmp != Rdst, "need separate temp register");
  assert_not_delayed();
  switch (is_signed) {
   default: ShouldNotReachHere();

   case   Signed:  ldsb( Lbcp, bcp_offset, Rdst  );  break; // high byte
   case Unsigned:  ldub( Lbcp, bcp_offset, Rdst  );  break; // high byte
  }
  ldub( Lbcp, bcp_offset + 1, Rtmp ); // low byte
  sll( Rdst, BitsPerByte, Rdst);
  switch (should_set_CC ) {
   default: ShouldNotReachHere();

   case      set_CC:  orcc( Rdst, Rtmp, Rdst ); break;
   case dont_set_CC:  or3(  Rdst, Rtmp, Rdst ); break;
  }
}


void InterpreterMacroAssembler::get_4_byte_integer_at_bcp(
                                  int        bcp_offset,
                                  Register   Rtmp,
                                  Register   Rdst,
                                  setCCOrNot should_set_CC ) {
  assert(Rtmp != Rdst, "need separate temp register");
  assert_not_delayed();
  add( Lbcp, bcp_offset, Rtmp);
  andcc( Rtmp, 3, G0);
  Label aligned;
  switch (should_set_CC ) {
   default: ShouldNotReachHere();

   case      set_CC: break;
   case dont_set_CC: break;
  }

  br(Assembler::zero, true, Assembler::pn, aligned);
#ifdef _LP64
  delayed()->ldsw(Rtmp, 0, Rdst);
#else
  delayed()->ld(Rtmp, 0, Rdst);
#endif

  ldub(Lbcp, bcp_offset + 3, Rdst);
  ldub(Lbcp, bcp_offset + 2, Rtmp);  sll(Rtmp,  8, Rtmp);  or3(Rtmp, Rdst, Rdst);
  ldub(Lbcp, bcp_offset + 1, Rtmp);  sll(Rtmp, 16, Rtmp);  or3(Rtmp, Rdst, Rdst);
#ifdef _LP64
  ldsb(Lbcp, bcp_offset + 0, Rtmp);  sll(Rtmp, 24, Rtmp);
#else
  // Unsigned load is faster than signed on some implementations
  ldub(Lbcp, bcp_offset + 0, Rtmp);  sll(Rtmp, 24, Rtmp);
#endif
  or3(Rtmp, Rdst, Rdst );

  bind(aligned);
  if (should_set_CC == set_CC) tst(Rdst);
}


void InterpreterMacroAssembler::get_cache_and_index_at_bcp(Register cache, Register tmp, int bcp_offset) {
  assert(bcp_offset > 0, "bcp is still pointing to start of bytecode");
  assert_different_registers(cache, tmp);
  assert_not_delayed();
  get_2_byte_integer_at_bcp(bcp_offset, cache, tmp, Unsigned);
              // convert from field index to ConstantPoolCacheEntry index
              // and from word index to byte offset
  sll(tmp, exact_log2(in_words(ConstantPoolCacheEntry::size()) * BytesPerWord), tmp);
  add(LcpoolCache, tmp, cache);
}


void InterpreterMacroAssembler::get_cache_entry_pointer_at_bcp(Register cache, Register tmp, int bcp_offset) {
  assert(bcp_offset > 0, "bcp is still pointing to start of bytecode");
  assert_different_registers(cache, tmp);
  assert_not_delayed();
  get_2_byte_integer_at_bcp(bcp_offset, cache, tmp, Unsigned);
              // convert from field index to ConstantPoolCacheEntry index
              // and from word index to byte offset
  sll(tmp, exact_log2(in_words(ConstantPoolCacheEntry::size()) * BytesPerWord), tmp);
              // skip past the header
  add(tmp, in_bytes(constantPoolCacheOopDesc::base_offset()), tmp);
              // construct pointer to cache entry
  add(LcpoolCache, tmp, cache);
}


// Generate a subtype check: branch to ok_is_subtype if sub_klass is
// a subtype of super_klass.  Blows registers Rsuper_klass, Rsub_klass, tmp1, tmp2.
void InterpreterMacroAssembler::gen_subtype_check(Register Rsub_klass,
                                                  Register Rsuper_klass,
                                                  Register Rtmp1,
                                                  Register Rtmp2,
                                                  Register Rtmp3,
                                                  Label &ok_is_subtype ) {
  Label not_subtype, loop;

  // Profile the not-null value's klass.
  profile_typecheck(Rsub_klass, Rtmp1);

  // Load the super-klass's check offset into Rtmp1
  ld( Rsuper_klass, sizeof(oopDesc) + Klass::super_check_offset_offset_in_bytes(), Rtmp1 );
  // Load from the sub-klass's super-class display list, or a 1-word cache of
  // the secondary superclass list, or a failing value with a sentinel offset
  // if the super-klass is an interface or exceptionally deep in the Java
  // hierarchy and we have to scan the secondary superclass list the hard way.
  ld_ptr( Rsub_klass, Rtmp1, Rtmp2 );
  // See if we get an immediate positive hit
  cmp( Rtmp2, Rsuper_klass );
  brx( Assembler::equal, false, Assembler::pt, ok_is_subtype );
  // In the delay slot, check for immediate negative hit
  delayed()->cmp( Rtmp1, sizeof(oopDesc) + Klass::secondary_super_cache_offset_in_bytes() );
  br( Assembler::notEqual, false, Assembler::pt, not_subtype );
  // In the delay slot, check for self
  delayed()->cmp( Rsub_klass, Rsuper_klass );
  brx( Assembler::equal, false, Assembler::pt, ok_is_subtype );

  // Now do a linear scan of the secondary super-klass chain.
  delayed()->ld_ptr( Rsub_klass, sizeof(oopDesc) + Klass::secondary_supers_offset_in_bytes(), Rtmp2 );

  // compress superclass
  if (UseCompressedOops) encode_heap_oop(Rsuper_klass);

  // Rtmp2 holds the objArrayOop of secondary supers.
  ld( Rtmp2, arrayOopDesc::length_offset_in_bytes(), Rtmp1 );// Load the array length
  // Check for empty secondary super list
  tst(Rtmp1);

  // Top of search loop
  bind( loop );
  br( Assembler::equal, false, Assembler::pn, not_subtype );
  delayed()->nop();

  // load next super to check
  if (UseCompressedOops) {
    lduw( Rtmp2, arrayOopDesc::base_offset_in_bytes(T_OBJECT), Rtmp3);
    // Bump array pointer forward one oop
    add( Rtmp2, 4, Rtmp2 );
  } else {
    ld_ptr( Rtmp2, arrayOopDesc::base_offset_in_bytes(T_OBJECT), Rtmp3);
    // Bump array pointer forward one oop
    add( Rtmp2, wordSize, Rtmp2);
  }
  // Look for Rsuper_klass on Rsub_klass's secondary super-class-overflow list
  cmp( Rtmp3, Rsuper_klass );
  // A miss means we are NOT a subtype and need to keep looping
  brx( Assembler::notEqual, false, Assembler::pt, loop );
  delayed()->deccc( Rtmp1 );    // dec trip counter in delay slot
  // Falling out the bottom means we found a hit; we ARE a subtype
  if (UseCompressedOops) decode_heap_oop(Rsuper_klass);
  br( Assembler::always, false, Assembler::pt, ok_is_subtype );
  // Update the cache
  delayed()->st_ptr( Rsuper_klass, Rsub_klass,
                     sizeof(oopDesc) + Klass::secondary_super_cache_offset_in_bytes() );

  bind(not_subtype);
  profile_typecheck_failed(Rtmp1);
}

// Separate these two to allow for delay slot in middle
// These are used to do a test and full jump to exception-throwing code.

// %%%%% Could possibly reoptimize this by testing to see if could use
// a single conditional branch (i.e. if span is small enough.
// If you go that route, than get rid of the split and give up
// on the delay-slot hack.

void InterpreterMacroAssembler::throw_if_not_1_icc( Condition ok_condition,
                                                    Label&    ok ) {
  assert_not_delayed();
  br(ok_condition, true, pt, ok);
  // DELAY SLOT
}

void InterpreterMacroAssembler::throw_if_not_1_xcc( Condition ok_condition,
                                                    Label&    ok ) {
  assert_not_delayed();
  bp( ok_condition, true, Assembler::xcc, pt, ok);
  // DELAY SLOT
}

void InterpreterMacroAssembler::throw_if_not_1_x( Condition ok_condition,
                                                  Label&    ok ) {
  assert_not_delayed();
  brx(ok_condition, true, pt, ok);
  // DELAY SLOT
}

void InterpreterMacroAssembler::throw_if_not_2( address  throw_entry_point,
                                                Register Rscratch,
                                                Label&   ok ) {
  assert(throw_entry_point != NULL, "entry point must be generated by now");
  Address dest(Rscratch, throw_entry_point);
  jump_to(dest);
  delayed()->nop();
  bind(ok);
}


// And if you cannot use the delay slot, here is a shorthand:

void InterpreterMacroAssembler::throw_if_not_icc( Condition ok_condition,
                                                  address   throw_entry_point,
                                                  Register  Rscratch ) {
  Label ok;
  if (ok_condition != never) {
    throw_if_not_1_icc( ok_condition, ok);
    delayed()->nop();
  }
  throw_if_not_2( throw_entry_point, Rscratch, ok);
}
void InterpreterMacroAssembler::throw_if_not_xcc( Condition ok_condition,
                                                  address   throw_entry_point,
                                                  Register  Rscratch ) {
  Label ok;
  if (ok_condition != never) {
    throw_if_not_1_xcc( ok_condition, ok);
    delayed()->nop();
  }
  throw_if_not_2( throw_entry_point, Rscratch, ok);
}
void InterpreterMacroAssembler::throw_if_not_x( Condition ok_condition,
                                                address   throw_entry_point,
                                                Register  Rscratch ) {
  Label ok;
  if (ok_condition != never) {
    throw_if_not_1_x( ok_condition, ok);
    delayed()->nop();
  }
  throw_if_not_2( throw_entry_point, Rscratch, ok);
}

// Check that index is in range for array, then shift index by index_shift, and put arrayOop + shifted_index into res
// Note: res is still shy of address by array offset into object.

void InterpreterMacroAssembler::index_check_without_pop(Register array, Register index, int index_shift, Register tmp, Register res) {
  assert_not_delayed();

  verify_oop(array);
#ifdef _LP64
  // sign extend since tos (index) can be a 32bit value
  sra(index, G0, index);
#endif // _LP64

  // check array
  Label ptr_ok;
  tst(array);
  throw_if_not_1_x( notZero, ptr_ok );
  delayed()->ld( array, arrayOopDesc::length_offset_in_bytes(), tmp ); // check index
  throw_if_not_2( Interpreter::_throw_NullPointerException_entry, G3_scratch, ptr_ok);

  Label index_ok;
  cmp(index, tmp);
  throw_if_not_1_icc( lessUnsigned, index_ok );
  if (index_shift > 0)  delayed()->sll(index, index_shift, index);
  else                  delayed()->add(array, index, res); // addr - const offset in index
  // convention: move aberrant index into G3_scratch for exception message
  mov(index, G3_scratch);
  throw_if_not_2( Interpreter::_throw_ArrayIndexOutOfBoundsException_entry, G4_scratch, index_ok);

  // add offset if didn't do it in delay slot
  if (index_shift > 0)   add(array, index, res); // addr - const offset in index
}


void InterpreterMacroAssembler::index_check(Register array, Register index, int index_shift, Register tmp, Register res) {
  assert_not_delayed();

  // pop array
  pop_ptr(array);

  // check array
  index_check_without_pop(array, index, index_shift, tmp, res);
}


void InterpreterMacroAssembler::get_constant_pool(Register Rdst) {
  ld_ptr(Lmethod, in_bytes(methodOopDesc::constants_offset()), Rdst);
}


void InterpreterMacroAssembler::get_constant_pool_cache(Register Rdst) {
  get_constant_pool(Rdst);
  ld_ptr(Rdst, constantPoolOopDesc::cache_offset_in_bytes(), Rdst);
}


void InterpreterMacroAssembler::get_cpool_and_tags(Register Rcpool, Register Rtags) {
  get_constant_pool(Rcpool);
  ld_ptr(Rcpool, constantPoolOopDesc::tags_offset_in_bytes(), Rtags);
}


// unlock if synchronized method
//
// Unlock the receiver if this is a synchronized method.
// Unlock any Java monitors from syncronized blocks.
//
// If there are locked Java monitors
//    If throw_monitor_exception
//       throws IllegalMonitorStateException
//    Else if install_monitor_exception
//       installs IllegalMonitorStateException
//    Else
//       no error processing
void InterpreterMacroAssembler::unlock_if_synchronized_method(TosState state,
                                                              bool throw_monitor_exception,
                                                              bool install_monitor_exception) {
  Label unlocked, unlock, no_unlock;

  // get the value of _do_not_unlock_if_synchronized into G1_scratch
  const Address do_not_unlock_if_synchronized(G2_thread, 0,
    in_bytes(JavaThread::do_not_unlock_if_synchronized_offset()));
  ldbool(do_not_unlock_if_synchronized, G1_scratch);
  stbool(G0, do_not_unlock_if_synchronized); // reset the flag

  // check if synchronized method
  const Address access_flags(Lmethod, 0, in_bytes(methodOopDesc::access_flags_offset()));
  interp_verify_oop(Otos_i, state, __FILE__, __LINE__);
  push(state); // save tos
  ld(access_flags, G3_scratch);
  btst(JVM_ACC_SYNCHRONIZED, G3_scratch);
  br( zero, false, pt, unlocked);
  delayed()->nop();

  // Don't unlock anything if the _do_not_unlock_if_synchronized flag
  // is set.
  tstbool(G1_scratch);
  br(Assembler::notZero, false, pn, no_unlock);
  delayed()->nop();

  // BasicObjectLock will be first in list, since this is a synchronized method. However, need
  // to check that the object has not been unlocked by an explicit monitorexit bytecode.

  //Intel: if (throw_monitor_exception) ... else ...
  // Entry already unlocked, need to throw exception
  //...

  // pass top-most monitor elem
  add( top_most_monitor(), O1 );

  ld_ptr(O1, BasicObjectLock::obj_offset_in_bytes(), G3_scratch);
  br_notnull(G3_scratch, false, pt, unlock);
  delayed()->nop();

  if (throw_monitor_exception) {
    // Entry already unlocked need to throw an exception
    MacroAssembler::call_VM(noreg, CAST_FROM_FN_PTR(address, InterpreterRuntime::throw_illegal_monitor_state_exception));
    should_not_reach_here();
  } else {
    // Monitor already unlocked during a stack unroll.
    // If requested, install an illegal_monitor_state_exception.
    // Continue with stack unrolling.
    if (install_monitor_exception) {
      MacroAssembler::call_VM(noreg, CAST_FROM_FN_PTR(address, InterpreterRuntime::new_illegal_monitor_state_exception));
    }
    ba(false, unlocked);
    delayed()->nop();
  }

  bind(unlock);

  unlock_object(O1);

  bind(unlocked);

  // I0, I1: Might contain return value

  // Check that all monitors are unlocked
  { Label loop, exception, entry, restart;

    Register Rmptr   = O0;
    Register Rtemp   = O1;
    Register Rlimit  = Lmonitors;
    const jint delta = frame::interpreter_frame_monitor_size() * wordSize;
    assert( (delta & LongAlignmentMask) == 0,
            "sizeof BasicObjectLock must be even number of doublewords");

    #ifdef ASSERT
    add(top_most_monitor(), Rmptr, delta);
    { Label L;
      // ensure that Rmptr starts out above (or at) Rlimit
      cmp(Rmptr, Rlimit);
      brx(Assembler::greaterEqualUnsigned, false, pn, L);
      delayed()->nop();
      stop("monitor stack has negative size");
      bind(L);
    }
    #endif
    bind(restart);
    ba(false, entry);
    delayed()->
    add(top_most_monitor(), Rmptr, delta);      // points to current entry, starting with bottom-most entry

    // Entry is still locked, need to throw exception
    bind(exception);
    if (throw_monitor_exception) {
      MacroAssembler::call_VM(noreg, CAST_FROM_FN_PTR(address, InterpreterRuntime::throw_illegal_monitor_state_exception));
      should_not_reach_here();
    } else {
      // Stack unrolling. Unlock object and if requested, install illegal_monitor_exception.
      // Unlock does not block, so don't have to worry about the frame
      unlock_object(Rmptr);
      if (install_monitor_exception) {
        MacroAssembler::call_VM(noreg, CAST_FROM_FN_PTR(address, InterpreterRuntime::new_illegal_monitor_state_exception));
      }
      ba(false, restart);
      delayed()->nop();
    }

    bind(loop);
    cmp(Rtemp, G0);                             // check if current entry is used
    brx(Assembler::notEqual, false, pn, exception);
    delayed()->
    dec(Rmptr, delta);                          // otherwise advance to next entry
    #ifdef ASSERT
    { Label L;
      // ensure that Rmptr has not somehow stepped below Rlimit
      cmp(Rmptr, Rlimit);
      brx(Assembler::greaterEqualUnsigned, false, pn, L);
      delayed()->nop();
      stop("ran off the end of the monitor stack");
      bind(L);
    }
    #endif
    bind(entry);
    cmp(Rmptr, Rlimit);                         // check if bottom reached
    brx(Assembler::notEqual, true, pn, loop);   // if not at bottom then check this entry
    delayed()->
    ld_ptr(Rmptr, BasicObjectLock::obj_offset_in_bytes() - delta, Rtemp);
  }

  bind(no_unlock);
  pop(state);
  interp_verify_oop(Otos_i, state, __FILE__, __LINE__);
}


// remove activation
//
// Unlock the receiver if this is a synchronized method.
// Unlock any Java monitors from syncronized blocks.
// Remove the activation from the stack.
//
// If there are locked Java monitors
//    If throw_monitor_exception
//       throws IllegalMonitorStateException
//    Else if install_monitor_exception
//       installs IllegalMonitorStateException
//    Else
//       no error processing
void InterpreterMacroAssembler::remove_activation(TosState state,
                                                  bool throw_monitor_exception,
                                                  bool install_monitor_exception) {

  unlock_if_synchronized_method(state, throw_monitor_exception, install_monitor_exception);

  // save result (push state before jvmti call and pop it afterwards) and notify jvmti
  notify_method_exit(false, state, NotifyJVMTI);

  interp_verify_oop(Otos_i, state, __FILE__, __LINE__);
  verify_oop(Lmethod);
  verify_thread();

  // return tos
  assert(Otos_l1 == Otos_i, "adjust code below");
  switch (state) {
#ifdef _LP64
  case ltos: mov(Otos_l, Otos_l->after_save()); break; // O0 -> I0
#else
  case ltos: mov(Otos_l2, Otos_l2->after_save()); // fall through  // O1 -> I1
#endif
  case btos:                                      // fall through
  case ctos:
  case stos:                                      // fall through
  case atos:                                      // fall through
  case itos: mov(Otos_l1, Otos_l1->after_save());    break;        // O0 -> I0
  case ftos:                                      // fall through
  case dtos:                                      // fall through
  case vtos: /* nothing to do */                     break;
  default  : ShouldNotReachHere();
  }

#if defined(COMPILER2) && !defined(_LP64)
  if (state == ltos) {
    // C2 expects long results in G1 we can't tell if we're returning to interpreted
    // or compiled so just be safe use G1 and O0/O1

    // Shift bits into high (msb) of G1
    sllx(Otos_l1->after_save(), 32, G1);
    // Zero extend low bits
    srl (Otos_l2->after_save(), 0, Otos_l2->after_save());
    or3 (Otos_l2->after_save(), G1, G1);
  }
#endif /* COMPILER2 */

}
#endif /* CC_INTERP */


// Lock object
//
// Argument - lock_reg points to the BasicObjectLock to be used for locking,
//            it must be initialized with the object to lock
void InterpreterMacroAssembler::lock_object(Register lock_reg, Register Object) {
  if (UseHeavyMonitors) {
    call_VM(noreg, CAST_FROM_FN_PTR(address, InterpreterRuntime::monitorenter), lock_reg);
  }
  else {
    Register obj_reg = Object;
    Register mark_reg = G4_scratch;
    Register temp_reg = G1_scratch;
    Address  lock_addr = Address(lock_reg, 0, BasicObjectLock::lock_offset_in_bytes());
    Address  mark_addr = Address(obj_reg, 0, oopDesc::mark_offset_in_bytes());
    Label    done;

    Label slow_case;

    assert_different_registers(lock_reg, obj_reg, mark_reg, temp_reg);

    // load markOop from object into mark_reg
    ld_ptr(mark_addr, mark_reg);

    if (UseBiasedLocking) {
      biased_locking_enter(obj_reg, mark_reg, temp_reg, done, &slow_case);
    }

    // get the address of basicLock on stack that will be stored in the object
    // we need a temporary register here as we do not want to clobber lock_reg
    // (cas clobbers the destination register)
    mov(lock_reg, temp_reg);
    // set mark reg to be (markOop of object | UNLOCK_VALUE)
    or3(mark_reg, markOopDesc::unlocked_value, mark_reg);
    // initialize the box  (Must happen before we update the object mark!)
    st_ptr(mark_reg, lock_addr, BasicLock::displaced_header_offset_in_bytes());
    // compare and exchange object_addr, markOop | 1, stack address of basicLock
    assert(mark_addr.disp() == 0, "cas must take a zero displacement");
    casx_under_lock(mark_addr.base(), mark_reg, temp_reg,
      (address)StubRoutines::Sparc::atomic_memory_operation_lock_addr());

    // if the compare and exchange succeeded we are done (we saw an unlocked object)
    cmp(mark_reg, temp_reg);
    brx(Assembler::equal, true, Assembler::pt, done);
    delayed()->nop();

    // We did not see an unlocked object so try the fast recursive case

    // Check if owner is self by comparing the value in the markOop of object
    // with the stack pointer
    sub(temp_reg, SP, temp_reg);
#ifdef _LP64
    sub(temp_reg, STACK_BIAS, temp_reg);
#endif
    assert(os::vm_page_size() > 0xfff, "page size too small - change the constant");

    // Composite "andcc" test:
    // (a) %sp -vs- markword proximity check, and,
    // (b) verify mark word LSBs == 0 (Stack-locked).
    //
    // FFFFF003/FFFFFFFFFFFF003 is (markOopDesc::lock_mask_in_place | -os::vm_page_size())
    // Note that the page size used for %sp proximity testing is arbitrary and is
    // unrelated to the actual MMU page size.  We use a 'logical' page size of
    // 4096 bytes.   F..FFF003 is designed to fit conveniently in the SIMM13 immediate
    // field of the andcc instruction.
    andcc (temp_reg, 0xFFFFF003, G0) ;

    // if condition is true we are done and hence we can store 0 in the displaced
    // header indicating it is a recursive lock and be done
    brx(Assembler::zero, true, Assembler::pt, done);
    delayed()->st_ptr(G0, lock_addr, BasicLock::displaced_header_offset_in_bytes());

    // none of the above fast optimizations worked so we have to get into the
    // slow case of monitor enter
    bind(slow_case);
    call_VM(noreg, CAST_FROM_FN_PTR(address, InterpreterRuntime::monitorenter), lock_reg);

    bind(done);
  }
}

// Unlocks an object. Used in monitorexit bytecode and remove_activation.
//
// Argument - lock_reg points to the BasicObjectLock for lock
// Throw IllegalMonitorException if object is not locked by current thread
void InterpreterMacroAssembler::unlock_object(Register lock_reg) {
  if (UseHeavyMonitors) {
    call_VM(noreg, CAST_FROM_FN_PTR(address, InterpreterRuntime::monitorexit), lock_reg);
  } else {
    Register obj_reg = G3_scratch;
    Register mark_reg = G4_scratch;
    Register displaced_header_reg = G1_scratch;
    Address  lock_addr = Address(lock_reg, 0, BasicObjectLock::lock_offset_in_bytes());
    Address  lockobj_addr = Address(lock_reg, 0, BasicObjectLock::obj_offset_in_bytes());
    Address  mark_addr = Address(obj_reg, 0, oopDesc::mark_offset_in_bytes());
    Label    done;

    if (UseBiasedLocking) {
      // load the object out of the BasicObjectLock
      ld_ptr(lockobj_addr, obj_reg);
      biased_locking_exit(mark_addr, mark_reg, done, true);
      st_ptr(G0, lockobj_addr);  // free entry
    }

    // Test first if we are in the fast recursive case
    ld_ptr(lock_addr, displaced_header_reg, BasicLock::displaced_header_offset_in_bytes());
    br_null(displaced_header_reg, true, Assembler::pn, done);
    delayed()->st_ptr(G0, lockobj_addr);  // free entry

    // See if it is still a light weight lock, if so we just unlock
    // the object and we are done

    if (!UseBiasedLocking) {
      // load the object out of the BasicObjectLock
      ld_ptr(lockobj_addr, obj_reg);
    }

    // we have the displaced header in displaced_header_reg
    // we expect to see the stack address of the basicLock in case the
    // lock is still a light weight lock (lock_reg)
    assert(mark_addr.disp() == 0, "cas must take a zero displacement");
    casx_under_lock(mark_addr.base(), lock_reg, displaced_header_reg,
      (address)StubRoutines::Sparc::atomic_memory_operation_lock_addr());
    cmp(lock_reg, displaced_header_reg);
    brx(Assembler::equal, true, Assembler::pn, done);
    delayed()->st_ptr(G0, lockobj_addr);  // free entry

    // The lock has been converted into a heavy lock and hence
    // we need to get into the slow case

    call_VM(noreg, CAST_FROM_FN_PTR(address, InterpreterRuntime::monitorexit), lock_reg);

    bind(done);
  }
}

#ifndef CC_INTERP

// Get the method data pointer from the methodOop and set the
// specified register to its value.

void InterpreterMacroAssembler::set_method_data_pointer_offset(Register Roff) {
  assert(ProfileInterpreter, "must be profiling interpreter");
  Label get_continue;

  ld_ptr(Lmethod, in_bytes(methodOopDesc::method_data_offset()), ImethodDataPtr);
  test_method_data_pointer(get_continue);
  add(ImethodDataPtr, in_bytes(methodDataOopDesc::data_offset()), ImethodDataPtr);
  if (Roff != noreg)
    // Roff contains a method data index ("mdi").  It defaults to zero.
    add(ImethodDataPtr, Roff, ImethodDataPtr);
  bind(get_continue);
}

// Set the method data pointer for the current bcp.

void InterpreterMacroAssembler::set_method_data_pointer_for_bcp() {
  assert(ProfileInterpreter, "must be profiling interpreter");
  Label zero_continue;

  // Test MDO to avoid the call if it is NULL.
  ld_ptr(Lmethod, in_bytes(methodOopDesc::method_data_offset()), ImethodDataPtr);
  test_method_data_pointer(zero_continue);
  call_VM_leaf(noreg, CAST_FROM_FN_PTR(address, InterpreterRuntime::bcp_to_di), Lmethod, Lbcp);
  set_method_data_pointer_offset(O0);
  bind(zero_continue);
}

// Test ImethodDataPtr.  If it is null, continue at the specified label

void InterpreterMacroAssembler::test_method_data_pointer(Label& zero_continue) {
  assert(ProfileInterpreter, "must be profiling interpreter");
#ifdef _LP64
  bpr(Assembler::rc_z, false, Assembler::pn, ImethodDataPtr, zero_continue);
#else
  tst(ImethodDataPtr);
  br(Assembler::zero, false, Assembler::pn, zero_continue);
#endif
  delayed()->nop();
}

void InterpreterMacroAssembler::verify_method_data_pointer() {
  assert(ProfileInterpreter, "must be profiling interpreter");
#ifdef ASSERT
  Label verify_continue;
  test_method_data_pointer(verify_continue);

  // If the mdp is valid, it will point to a DataLayout header which is
  // consistent with the bcp.  The converse is highly probable also.
  lduh(ImethodDataPtr, in_bytes(DataLayout::bci_offset()), G3_scratch);
  ld_ptr(Address(Lmethod, 0, in_bytes(methodOopDesc::const_offset())), O5);
  add(G3_scratch, in_bytes(constMethodOopDesc::codes_offset()), G3_scratch);
  add(G3_scratch, O5, G3_scratch);
  cmp(Lbcp, G3_scratch);
  brx(Assembler::equal, false, Assembler::pt, verify_continue);

  Register temp_reg = O5;
  delayed()->mov(ImethodDataPtr, temp_reg);
  // %%% should use call_VM_leaf here?
  //call_VM_leaf(noreg, ..., Lmethod, Lbcp, ImethodDataPtr);
  save_frame_and_mov(sizeof(jdouble) / wordSize, Lmethod, O0, Lbcp, O1);
  Address d_save(FP, 0, -sizeof(jdouble) + STACK_BIAS);
  stf(FloatRegisterImpl::D, Ftos_d, d_save);
  mov(temp_reg->after_save(), O2);
  save_thread(L7_thread_cache);
  call(CAST_FROM_FN_PTR(address, InterpreterRuntime::verify_mdp), relocInfo::none);
  delayed()->nop();
  restore_thread(L7_thread_cache);
  ldf(FloatRegisterImpl::D, d_save, Ftos_d);
  restore();
  bind(verify_continue);
#endif // ASSERT
}

void InterpreterMacroAssembler::test_invocation_counter_for_mdp(Register invocation_count,
                                                                Register cur_bcp,
                                                                Register Rtmp,
                                                                Label &profile_continue) {
  assert(ProfileInterpreter, "must be profiling interpreter");
  // Control will flow to "profile_continue" if the counter is less than the
  // limit or if we call profile_method()

  Label done;

  // if no method data exists, and the counter is high enough, make one
#ifdef _LP64
  bpr(Assembler::rc_nz, false, Assembler::pn, ImethodDataPtr, done);
#else
  tst(ImethodDataPtr);
  br(Assembler::notZero, false, Assembler::pn, done);
#endif

  // Test to see if we should create a method data oop
  Address profile_limit(Rtmp, (address)&InvocationCounter::InterpreterProfileLimit);
#ifdef _LP64
  delayed()->nop();
  sethi(profile_limit);
#else
  delayed()->sethi(profile_limit);
#endif
  ld(profile_limit, Rtmp);
  cmp(invocation_count, Rtmp);
  br(Assembler::lessUnsigned, false, Assembler::pn, profile_continue);
  delayed()->nop();

  // Build it now.
  call_VM(noreg, CAST_FROM_FN_PTR(address, InterpreterRuntime::profile_method), cur_bcp);
  set_method_data_pointer_offset(O0);
  ba(false, profile_continue);
  delayed()->nop();
  bind(done);
}

// Store a value at some constant offset from the method data pointer.

void InterpreterMacroAssembler::set_mdp_data_at(int constant, Register value) {
  assert(ProfileInterpreter, "must be profiling interpreter");
  st_ptr(value, ImethodDataPtr, constant);
}

void InterpreterMacroAssembler::increment_mdp_data_at(Address counter,
                                                      Register bumped_count,
                                                      bool decrement) {
  assert(ProfileInterpreter, "must be profiling interpreter");

  // Load the counter.
  ld_ptr(counter, bumped_count);

  if (decrement) {
    // Decrement the register.  Set condition codes.
    subcc(bumped_count, DataLayout::counter_increment, bumped_count);

    // If the decrement causes the counter to overflow, stay negative
    Label L;
    brx(Assembler::negative, true, Assembler::pn, L);

    // Store the decremented counter, if it is still negative.
    delayed()->st_ptr(bumped_count, counter);
    bind(L);
  } else {
    // Increment the register.  Set carry flag.
    addcc(bumped_count, DataLayout::counter_increment, bumped_count);

    // If the increment causes the counter to overflow, pull back by 1.
    assert(DataLayout::counter_increment == 1, "subc works");
    subc(bumped_count, G0, bumped_count);

    // Store the incremented counter.
    st_ptr(bumped_count, counter);
  }
}

// Increment the value at some constant offset from the method data pointer.

void InterpreterMacroAssembler::increment_mdp_data_at(int constant,
                                                      Register bumped_count,
                                                      bool decrement) {
  // Locate the counter at a fixed offset from the mdp:
  Address counter(ImethodDataPtr, 0, constant);
  increment_mdp_data_at(counter, bumped_count, decrement);
}

// Increment the value at some non-fixed (reg + constant) offset from
// the method data pointer.

void InterpreterMacroAssembler::increment_mdp_data_at(Register reg,
                                                      int constant,
                                                      Register bumped_count,
                                                      Register scratch2,
                                                      bool decrement) {
  // Add the constant to reg to get the offset.
  add(ImethodDataPtr, reg, scratch2);
  Address counter(scratch2, 0, constant);
  increment_mdp_data_at(counter, bumped_count, decrement);
}

// Set a flag value at the current method data pointer position.
// Updates a single byte of the header, to avoid races with other header bits.

void InterpreterMacroAssembler::set_mdp_flag_at(int flag_constant,
                                                Register scratch) {
  assert(ProfileInterpreter, "must be profiling interpreter");
  // Load the data header
  ldub(ImethodDataPtr, in_bytes(DataLayout::flags_offset()), scratch);

  // Set the flag
  or3(scratch, flag_constant, scratch);

  // Store the modified header.
  stb(scratch, ImethodDataPtr, in_bytes(DataLayout::flags_offset()));
}

// Test the location at some offset from the method data pointer.
// If it is not equal to value, branch to the not_equal_continue Label.
// Set condition codes to match the nullness of the loaded value.

void InterpreterMacroAssembler::test_mdp_data_at(int offset,
                                                 Register value,
                                                 Label& not_equal_continue,
                                                 Register scratch) {
  assert(ProfileInterpreter, "must be profiling interpreter");
  ld_ptr(ImethodDataPtr, offset, scratch);
  cmp(value, scratch);
  brx(Assembler::notEqual, false, Assembler::pn, not_equal_continue);
  delayed()->tst(scratch);
}

// Update the method data pointer by the displacement located at some fixed
// offset from the method data pointer.

void InterpreterMacroAssembler::update_mdp_by_offset(int offset_of_disp,
                                                     Register scratch) {
  assert(ProfileInterpreter, "must be profiling interpreter");
  ld_ptr(ImethodDataPtr, offset_of_disp, scratch);
  add(ImethodDataPtr, scratch, ImethodDataPtr);
}

// Update the method data pointer by the displacement located at the
// offset (reg + offset_of_disp).

void InterpreterMacroAssembler::update_mdp_by_offset(Register reg,
                                                     int offset_of_disp,
                                                     Register scratch) {
  assert(ProfileInterpreter, "must be profiling interpreter");
  add(reg, offset_of_disp, scratch);
  ld_ptr(ImethodDataPtr, scratch, scratch);
  add(ImethodDataPtr, scratch, ImethodDataPtr);
}

// Update the method data pointer by a simple constant displacement.

void InterpreterMacroAssembler::update_mdp_by_constant(int constant) {
  assert(ProfileInterpreter, "must be profiling interpreter");
  add(ImethodDataPtr, constant, ImethodDataPtr);
}

// Update the method data pointer for a _ret bytecode whose target
// was not among our cached targets.

void InterpreterMacroAssembler::update_mdp_for_ret(TosState state,
                                                   Register return_bci) {
  assert(ProfileInterpreter, "must be profiling interpreter");
  push(state);
  st_ptr(return_bci, l_tmp);  // protect return_bci, in case it is volatile
  call_VM(noreg, CAST_FROM_FN_PTR(address, InterpreterRuntime::update_mdp_for_ret), return_bci);
  ld_ptr(l_tmp, return_bci);
  pop(state);
}

// Count a taken branch in the bytecodes.

void InterpreterMacroAssembler::profile_taken_branch(Register scratch, Register bumped_count) {
  if (ProfileInterpreter) {
    Label profile_continue;

    // If no method data exists, go to profile_continue.
    test_method_data_pointer(profile_continue);

    // We are taking a branch.  Increment the taken count.
    increment_mdp_data_at(in_bytes(JumpData::taken_offset()), bumped_count);

    // The method data pointer needs to be updated to reflect the new target.
    update_mdp_by_offset(in_bytes(JumpData::displacement_offset()), scratch);
    bind (profile_continue);
  }
}


// Count a not-taken branch in the bytecodes.

void InterpreterMacroAssembler::profile_not_taken_branch(Register scratch) {
  if (ProfileInterpreter) {
    Label profile_continue;

    // If no method data exists, go to profile_continue.
    test_method_data_pointer(profile_continue);

    // We are taking a branch.  Increment the not taken count.
    increment_mdp_data_at(in_bytes(BranchData::not_taken_offset()), scratch);

    // The method data pointer needs to be updated to correspond to the
    // next bytecode.
    update_mdp_by_constant(in_bytes(BranchData::branch_data_size()));
    bind (profile_continue);
  }
}


// Count a non-virtual call in the bytecodes.

void InterpreterMacroAssembler::profile_call(Register scratch) {
  if (ProfileInterpreter) {
    Label profile_continue;

    // If no method data exists, go to profile_continue.
    test_method_data_pointer(profile_continue);

    // We are making a call.  Increment the count.
    increment_mdp_data_at(in_bytes(CounterData::count_offset()), scratch);

    // The method data pointer needs to be updated to reflect the new target.
    update_mdp_by_constant(in_bytes(CounterData::counter_data_size()));
    bind (profile_continue);
  }
}


// Count a final call in the bytecodes.

void InterpreterMacroAssembler::profile_final_call(Register scratch) {
  if (ProfileInterpreter) {
    Label profile_continue;

    // If no method data exists, go to profile_continue.
    test_method_data_pointer(profile_continue);

    // We are making a call.  Increment the count.
    increment_mdp_data_at(in_bytes(CounterData::count_offset()), scratch);

    // The method data pointer needs to be updated to reflect the new target.
    update_mdp_by_constant(in_bytes(VirtualCallData::virtual_call_data_size()));
    bind (profile_continue);
  }
}


// Count a virtual call in the bytecodes.

void InterpreterMacroAssembler::profile_virtual_call(Register receiver,
                                                     Register scratch) {
  if (ProfileInterpreter) {
    Label profile_continue;

    // If no method data exists, go to profile_continue.
    test_method_data_pointer(profile_continue);

    // We are making a call.  Increment the count.
    increment_mdp_data_at(in_bytes(CounterData::count_offset()), scratch);

    // Record the receiver type.
    record_klass_in_profile(receiver, scratch);

    // The method data pointer needs to be updated to reflect the new target.
    update_mdp_by_constant(in_bytes(VirtualCallData::virtual_call_data_size()));
    bind (profile_continue);
  }
}

void InterpreterMacroAssembler::record_klass_in_profile_helper(
                                        Register receiver, Register scratch,
                                        int start_row, Label& done) {
  int last_row = VirtualCallData::row_limit() - 1;
  assert(start_row <= last_row, "must be work left to do");
  // Test this row for both the receiver and for null.
  // Take any of three different outcomes:
  //   1. found receiver => increment count and goto done
  //   2. found null => keep looking for case 1, maybe allocate this cell
  //   3. found something else => keep looking for cases 1 and 2
  // Case 3 is handled by a recursive call.
  for (int row = start_row; row <= last_row; row++) {
    Label next_test;
    bool test_for_null_also = (row == start_row);

    // See if the receiver is receiver[n].
    int recvr_offset = in_bytes(VirtualCallData::receiver_offset(row));
    test_mdp_data_at(recvr_offset, receiver, next_test, scratch);

    // The receiver is receiver[n].  Increment count[n].
    int count_offset = in_bytes(VirtualCallData::receiver_count_offset(row));
    increment_mdp_data_at(count_offset, scratch);
    ba(false, done);
    delayed()->nop();
    bind(next_test);

    if (test_for_null_also) {
      // Failed the equality check on receiver[n]...  Test for null.
      if (start_row == last_row) {
        // The only thing left to do is handle the null case.
        brx(Assembler::notZero, false, Assembler::pt, done);
        delayed()->nop();
        break;
      }
      // Since null is rare, make it be the branch-taken case.
      Label found_null;
      brx(Assembler::zero, false, Assembler::pn, found_null);
      delayed()->nop();

      // Put all the "Case 3" tests here.
      record_klass_in_profile_helper(receiver, scratch, start_row + 1, done);

      // Found a null.  Keep searching for a matching receiver,
      // but remember that this is an empty (unused) slot.
      bind(found_null);
    }
  }

  // In the fall-through case, we found no matching receiver, but we
  // observed the receiver[start_row] is NULL.

  // Fill in the receiver field and increment the count.
  int recvr_offset = in_bytes(VirtualCallData::receiver_offset(start_row));
  set_mdp_data_at(recvr_offset, receiver);
  int count_offset = in_bytes(VirtualCallData::receiver_count_offset(start_row));
  mov(DataLayout::counter_increment, scratch);
  set_mdp_data_at(count_offset, scratch);
  ba(false, done);
  delayed()->nop();
}

void InterpreterMacroAssembler::record_klass_in_profile(Register receiver,
                                                        Register scratch) {
  assert(ProfileInterpreter, "must be profiling");
  Label done;

  record_klass_in_profile_helper(receiver, scratch, 0, done);

  bind (done);
}


// Count a ret in the bytecodes.

void InterpreterMacroAssembler::profile_ret(TosState state,
                                            Register return_bci,
                                            Register scratch) {
  if (ProfileInterpreter) {
    Label profile_continue;
    uint row;

    // If no method data exists, go to profile_continue.
    test_method_data_pointer(profile_continue);

    // Update the total ret count.
    increment_mdp_data_at(in_bytes(CounterData::count_offset()), scratch);

    for (row = 0; row < RetData::row_limit(); row++) {
      Label next_test;

      // See if return_bci is equal to bci[n]:
      test_mdp_data_at(in_bytes(RetData::bci_offset(row)),
                       return_bci, next_test, scratch);

      // return_bci is equal to bci[n].  Increment the count.
      increment_mdp_data_at(in_bytes(RetData::bci_count_offset(row)), scratch);

      // The method data pointer needs to be updated to reflect the new target.
      update_mdp_by_offset(in_bytes(RetData::bci_displacement_offset(row)), scratch);
      ba(false, profile_continue);
      delayed()->nop();
      bind(next_test);
    }

    update_mdp_for_ret(state, return_bci);

    bind (profile_continue);
  }
}

// Profile an unexpected null in the bytecodes.
void InterpreterMacroAssembler::profile_null_seen(Register scratch) {
  if (ProfileInterpreter) {
    Label profile_continue;

    // If no method data exists, go to profile_continue.
    test_method_data_pointer(profile_continue);

    set_mdp_flag_at(BitData::null_seen_byte_constant(), scratch);

    // The method data pointer needs to be updated.
    int mdp_delta = in_bytes(BitData::bit_data_size());
    if (TypeProfileCasts) {
      mdp_delta = in_bytes(VirtualCallData::virtual_call_data_size());
    }
    update_mdp_by_constant(mdp_delta);

    bind (profile_continue);
  }
}

void InterpreterMacroAssembler::profile_typecheck(Register klass,
                                                  Register scratch) {
  if (ProfileInterpreter) {
    Label profile_continue;

    // If no method data exists, go to profile_continue.
    test_method_data_pointer(profile_continue);

    int mdp_delta = in_bytes(BitData::bit_data_size());
    if (TypeProfileCasts) {
      mdp_delta = in_bytes(VirtualCallData::virtual_call_data_size());

      // Record the object type.
      record_klass_in_profile(klass, scratch);
    }

    // The method data pointer needs to be updated.
    update_mdp_by_constant(mdp_delta);

    bind (profile_continue);
  }
}

void InterpreterMacroAssembler::profile_typecheck_failed(Register scratch) {
  if (ProfileInterpreter && TypeProfileCasts) {
    Label profile_continue;

    // If no method data exists, go to profile_continue.
    test_method_data_pointer(profile_continue);

    int count_offset = in_bytes(CounterData::count_offset());
    // Back up the address, since we have already bumped the mdp.
    count_offset -= in_bytes(VirtualCallData::virtual_call_data_size());

    // *Decrement* the counter.  We expect to see zero or small negatives.
    increment_mdp_data_at(count_offset, scratch, true);

    bind (profile_continue);
  }
}

// Count the default case of a switch construct.

void InterpreterMacroAssembler::profile_switch_default(Register scratch) {
  if (ProfileInterpreter) {
    Label profile_continue;

    // If no method data exists, go to profile_continue.
    test_method_data_pointer(profile_continue);

    // Update the default case count
    increment_mdp_data_at(in_bytes(MultiBranchData::default_count_offset()),
                          scratch);

    // The method data pointer needs to be updated.
    update_mdp_by_offset(
                    in_bytes(MultiBranchData::default_displacement_offset()),
                    scratch);

    bind (profile_continue);
  }
}

// Count the index'th case of a switch construct.

void InterpreterMacroAssembler::profile_switch_case(Register index,
                                                    Register scratch,
                                                    Register scratch2,
                                                    Register scratch3) {
  if (ProfileInterpreter) {
    Label profile_continue;

    // If no method data exists, go to profile_continue.
    test_method_data_pointer(profile_continue);

    // Build the base (index * per_case_size_in_bytes()) + case_array_offset_in_bytes()
    set(in_bytes(MultiBranchData::per_case_size()), scratch);
    smul(index, scratch, scratch);
    add(scratch, in_bytes(MultiBranchData::case_array_offset()), scratch);

    // Update the case count
    increment_mdp_data_at(scratch,
                          in_bytes(MultiBranchData::relative_count_offset()),
                          scratch2,
                          scratch3);

    // The method data pointer needs to be updated.
    update_mdp_by_offset(scratch,
                     in_bytes(MultiBranchData::relative_displacement_offset()),
                     scratch2);

    bind (profile_continue);
  }
}

// add a InterpMonitorElem to stack (see frame_sparc.hpp)

void InterpreterMacroAssembler::add_monitor_to_stack( bool stack_is_empty,
                                                      Register Rtemp,
                                                      Register Rtemp2 ) {

  Register Rlimit = Lmonitors;
  const jint delta = frame::interpreter_frame_monitor_size() * wordSize;
  assert( (delta & LongAlignmentMask) == 0,
          "sizeof BasicObjectLock must be even number of doublewords");

  sub( SP,        delta, SP);
  sub( Lesp,      delta, Lesp);
  sub( Lmonitors, delta, Lmonitors);

  if (!stack_is_empty) {

    // must copy stack contents down

    Label start_copying, next;

    // untested("monitor stack expansion");
    compute_stack_base(Rtemp);
    ba( false, start_copying );
    delayed()->cmp( Rtemp, Rlimit); // done? duplicated below

    // note: must copy from low memory upwards
    // On entry to loop,
    // Rtemp points to new base of stack, Lesp points to new end of stack (1 past TOS)
    // Loop mutates Rtemp

    bind( next);

    st_ptr(Rtemp2, Rtemp, 0);
    inc(Rtemp, wordSize);
    cmp(Rtemp, Rlimit); // are we done? (duplicated above)

    bind( start_copying );

    brx( notEqual, true, pn, next );
    delayed()->ld_ptr( Rtemp, delta, Rtemp2 );

    // done copying stack
  }
}

// Locals
#ifdef ASSERT
void InterpreterMacroAssembler::verify_local_tag(frame::Tag t,
                                                 Register base,
                                                 Register scratch,
                                                 int n) {
  if (TaggedStackInterpreter) {
    Label ok, long_ok;
    // Use dst for scratch
    assert_different_registers(base, scratch);
    ld_ptr(base, Interpreter::local_tag_offset_in_bytes(n), scratch);
    if (t == frame::TagCategory2) {
      cmp(scratch, G0);
      brx(Assembler::equal, false, Assembler::pt, long_ok);
      delayed()->ld_ptr(base, Interpreter::local_tag_offset_in_bytes(n+1), scratch);
      stop("local long/double tag value bad");
      bind(long_ok);
      // compare second half tag
      cmp(scratch, G0);
    } else if (t == frame::TagValue) {
      cmp(scratch, G0);
    } else {
      assert_different_registers(O3, base, scratch);
      mov(t, O3);
      cmp(scratch, O3);
    }
    brx(Assembler::equal, false, Assembler::pt, ok);
    delayed()->nop();
    // Also compare if the local value is zero, then the tag might
    // not have been set coming from deopt.
    ld_ptr(base, Interpreter::local_offset_in_bytes(n), scratch);
    cmp(scratch, G0);
    brx(Assembler::equal, false, Assembler::pt, ok);
    delayed()->nop();
    stop("Local tag value is bad");
    bind(ok);
  }
}
#endif // ASSERT

void InterpreterMacroAssembler::access_local_ptr( Register index, Register dst ) {
  assert_not_delayed();
  sll(index, Interpreter::logStackElementSize(), index);
  sub(Llocals, index, index);
  debug_only(verify_local_tag(frame::TagReference, index, dst));
  ld_ptr(index, Interpreter::value_offset_in_bytes(), dst);
  // Note:  index must hold the effective address--the iinc template uses it
}

// Just like access_local_ptr but the tag is a returnAddress
void InterpreterMacroAssembler::access_local_returnAddress(Register index,
                                                           Register dst ) {
  assert_not_delayed();
  sll(index, Interpreter::logStackElementSize(), index);
  sub(Llocals, index, index);
  debug_only(verify_local_tag(frame::TagValue, index, dst));
  ld_ptr(index, Interpreter::value_offset_in_bytes(), dst);
}

void InterpreterMacroAssembler::access_local_int( Register index, Register dst ) {
  assert_not_delayed();
  sll(index, Interpreter::logStackElementSize(), index);
  sub(Llocals, index, index);
  debug_only(verify_local_tag(frame::TagValue, index, dst));
  ld(index, Interpreter::value_offset_in_bytes(), dst);
  // Note:  index must hold the effective address--the iinc template uses it
}


void InterpreterMacroAssembler::access_local_long( Register index, Register dst ) {
  assert_not_delayed();
  sll(index, Interpreter::logStackElementSize(), index);
  sub(Llocals, index, index);
  debug_only(verify_local_tag(frame::TagCategory2, index, dst));
  // First half stored at index n+1 (which grows down from Llocals[n])
  load_unaligned_long(index, Interpreter::local_offset_in_bytes(1), dst);
}


void InterpreterMacroAssembler::access_local_float( Register index, FloatRegister dst ) {
  assert_not_delayed();
  sll(index, Interpreter::logStackElementSize(), index);
  sub(Llocals, index, index);
  debug_only(verify_local_tag(frame::TagValue, index, G1_scratch));
  ldf(FloatRegisterImpl::S, index, Interpreter::value_offset_in_bytes(), dst);
}


void InterpreterMacroAssembler::access_local_double( Register index, FloatRegister dst ) {
  assert_not_delayed();
  sll(index, Interpreter::logStackElementSize(), index);
  sub(Llocals, index, index);
  debug_only(verify_local_tag(frame::TagCategory2, index, G1_scratch));
  load_unaligned_double(index, Interpreter::local_offset_in_bytes(1), dst);
}


#ifdef ASSERT
void InterpreterMacroAssembler::check_for_regarea_stomp(Register Rindex, int offset, Register Rlimit, Register Rscratch, Register Rscratch1) {
  Label L;

  assert(Rindex != Rscratch, "Registers cannot be same");
  assert(Rindex != Rscratch1, "Registers cannot be same");
  assert(Rlimit != Rscratch, "Registers cannot be same");
  assert(Rlimit != Rscratch1, "Registers cannot be same");
  assert(Rscratch1 != Rscratch, "Registers cannot be same");

  // untested("reg area corruption");
  add(Rindex, offset, Rscratch);
  add(Rlimit, 64 + STACK_BIAS, Rscratch1);
  cmp(Rscratch, Rscratch1);
  brx(Assembler::greaterEqualUnsigned, false, pn, L);
  delayed()->nop();
  stop("regsave area is being clobbered");
  bind(L);
}
#endif // ASSERT

void InterpreterMacroAssembler::tag_local(frame::Tag t,
                                          Register base,
                                          Register src,
                                          int n) {
  if (TaggedStackInterpreter) {
    // have to store zero because local slots can be reused (rats!)
    if (t == frame::TagValue) {
      st_ptr(G0, base, Interpreter::local_tag_offset_in_bytes(n));
    } else if (t == frame::TagCategory2) {
      st_ptr(G0, base, Interpreter::local_tag_offset_in_bytes(n));
      st_ptr(G0, base, Interpreter::local_tag_offset_in_bytes(n+1));
    } else {
      // assert that we don't stomp the value in 'src'
      // O3 is arbitrary because it's not used.
      assert_different_registers(src, base, O3);
      mov( t, O3);
      st_ptr(O3, base, Interpreter::local_tag_offset_in_bytes(n));
    }
  }
}


void InterpreterMacroAssembler::store_local_int( Register index, Register src ) {
  assert_not_delayed();
  sll(index, Interpreter::logStackElementSize(), index);
  sub(Llocals, index, index);
  debug_only(check_for_regarea_stomp(index, Interpreter::value_offset_in_bytes(), FP, G1_scratch, G4_scratch);)
  tag_local(frame::TagValue, index, src);
  st(src, index, Interpreter::value_offset_in_bytes());
}

void InterpreterMacroAssembler::store_local_ptr( Register index, Register src,
                                                 Register tag ) {
  assert_not_delayed();
  sll(index, Interpreter::logStackElementSize(), index);
  sub(Llocals, index, index);
  #ifdef ASSERT
  check_for_regarea_stomp(index, Interpreter::value_offset_in_bytes(), FP, G1_scratch, G4_scratch);
  #endif
  st_ptr(src, index, Interpreter::value_offset_in_bytes());
  // Store tag register directly
  if (TaggedStackInterpreter) {
    st_ptr(tag, index, Interpreter::tag_offset_in_bytes());
  }
}



void InterpreterMacroAssembler::store_local_ptr( int n, Register src,
                                                 Register tag ) {
  st_ptr(src,  Llocals, Interpreter::local_offset_in_bytes(n));
  if (TaggedStackInterpreter) {
    st_ptr(tag, Llocals, Interpreter::local_tag_offset_in_bytes(n));
  }
}

void InterpreterMacroAssembler::store_local_long( Register index, Register src ) {
  assert_not_delayed();
  sll(index, Interpreter::logStackElementSize(), index);
  sub(Llocals, index, index);
  #ifdef ASSERT
  check_for_regarea_stomp(index, Interpreter::local_offset_in_bytes(1), FP, G1_scratch, G4_scratch);
  #endif
  tag_local(frame::TagCategory2, index, src);
  store_unaligned_long(src, index, Interpreter::local_offset_in_bytes(1)); // which is n+1
}


void InterpreterMacroAssembler::store_local_float( Register index, FloatRegister src ) {
  assert_not_delayed();
  sll(index, Interpreter::logStackElementSize(), index);
  sub(Llocals, index, index);
  #ifdef ASSERT
  check_for_regarea_stomp(index, Interpreter::value_offset_in_bytes(), FP, G1_scratch, G4_scratch);
  #endif
  tag_local(frame::TagValue, index, G1_scratch);
  stf(FloatRegisterImpl::S, src, index, Interpreter::value_offset_in_bytes());
}


void InterpreterMacroAssembler::store_local_double( Register index, FloatRegister src ) {
  assert_not_delayed();
  sll(index, Interpreter::logStackElementSize(), index);
  sub(Llocals, index, index);
  #ifdef ASSERT
  check_for_regarea_stomp(index, Interpreter::local_offset_in_bytes(1), FP, G1_scratch, G4_scratch);
  #endif
  tag_local(frame::TagCategory2, index, G1_scratch);
  store_unaligned_double(src, index, Interpreter::local_offset_in_bytes(1));
}


int InterpreterMacroAssembler::top_most_monitor_byte_offset() {
  const jint delta = frame::interpreter_frame_monitor_size() * wordSize;
  int rounded_vm_local_words = ::round_to(frame::interpreter_frame_vm_local_words, WordsPerLong);
  return ((-rounded_vm_local_words * wordSize) - delta ) + STACK_BIAS;
}


Address InterpreterMacroAssembler::top_most_monitor() {
  return Address(FP, 0, top_most_monitor_byte_offset());
}


void InterpreterMacroAssembler::compute_stack_base( Register Rdest ) {
  add( Lesp,      wordSize,                                    Rdest );
}

#endif /* CC_INTERP */

void InterpreterMacroAssembler::increment_invocation_counter( Register Rtmp, Register Rtmp2 ) {
  assert(UseCompiler, "incrementing must be useful");
#ifdef CC_INTERP
  Address inv_counter(G5_method, 0, in_bytes(methodOopDesc::invocation_counter_offset()
                            + InvocationCounter::counter_offset()));
  Address be_counter(G5_method, 0, in_bytes(methodOopDesc::backedge_counter_offset()
                            + InvocationCounter::counter_offset()));
#else
  Address inv_counter(Lmethod, 0, in_bytes(methodOopDesc::invocation_counter_offset()
                            + InvocationCounter::counter_offset()));
  Address be_counter(Lmethod, 0, in_bytes(methodOopDesc::backedge_counter_offset()
                            + InvocationCounter::counter_offset()));
#endif /* CC_INTERP */
  int delta = InvocationCounter::count_increment;

  // Load each counter in a register
  ld( inv_counter, Rtmp );
  ld( be_counter, Rtmp2 );

  assert( is_simm13( delta ), " delta too large.");

  // Add the delta to the invocation counter and store the result
  add( Rtmp, delta, Rtmp );

  // Mask the backedge counter
  and3( Rtmp2, InvocationCounter::count_mask_value, Rtmp2 );

  // Store value
  st( Rtmp, inv_counter);

  // Add invocation counter + backedge counter
  add( Rtmp, Rtmp2, Rtmp);

  // Note that this macro must leave the backedge_count + invocation_count in Rtmp!
}

void InterpreterMacroAssembler::increment_backedge_counter( Register Rtmp, Register Rtmp2 ) {
  assert(UseCompiler, "incrementing must be useful");
#ifdef CC_INTERP
  Address be_counter(G5_method, 0, in_bytes(methodOopDesc::backedge_counter_offset()
                            + InvocationCounter::counter_offset()));
  Address inv_counter(G5_method, 0, in_bytes(methodOopDesc::invocation_counter_offset()
                            +  InvocationCounter::counter_offset()));
#else
  Address be_counter(Lmethod, 0, in_bytes(methodOopDesc::backedge_counter_offset()
                            + InvocationCounter::counter_offset()));
  Address inv_counter(Lmethod, 0, in_bytes(methodOopDesc::invocation_counter_offset()
                            + InvocationCounter::counter_offset()));
#endif /* CC_INTERP */
  int delta = InvocationCounter::count_increment;
  // Load each counter in a register
  ld( be_counter, Rtmp );
  ld( inv_counter, Rtmp2 );

  // Add the delta to the backedge counter
  add( Rtmp, delta, Rtmp );

  // Mask the invocation counter, add to backedge counter
  and3( Rtmp2, InvocationCounter::count_mask_value, Rtmp2 );

  // and store the result to memory
  st( Rtmp, be_counter );

  // Add backedge + invocation counter
  add( Rtmp, Rtmp2, Rtmp );

  // Note that this macro must leave backedge_count + invocation_count in Rtmp!
}

#ifndef CC_INTERP
void InterpreterMacroAssembler::test_backedge_count_for_osr( Register backedge_count,
                                                             Register branch_bcp,
                                                             Register Rtmp ) {
  Label did_not_overflow;
  Label overflow_with_error;
  assert_different_registers(backedge_count, Rtmp, branch_bcp);
  assert(UseOnStackReplacement,"Must UseOnStackReplacement to test_backedge_count_for_osr");

  Address limit(Rtmp, address(&InvocationCounter::InterpreterBackwardBranchLimit));
  load_contents(limit, Rtmp);
  cmp(backedge_count, Rtmp);
  br(Assembler::lessUnsigned, false, Assembler::pt, did_not_overflow);
  delayed()->nop();

  // When ProfileInterpreter is on, the backedge_count comes from the
  // methodDataOop, which value does not get reset on the call to
  // frequency_counter_overflow().  To avoid excessive calls to the overflow
  // routine while the method is being compiled, add a second test to make sure
  // the overflow function is called only once every overflow_frequency.
  if (ProfileInterpreter) {
    const int overflow_frequency = 1024;
    andcc(backedge_count, overflow_frequency-1, Rtmp);
    brx(Assembler::notZero, false, Assembler::pt, did_not_overflow);
    delayed()->nop();
  }

  // overflow in loop, pass branch bytecode
  set(6,Rtmp);
  call_VM(noreg, CAST_FROM_FN_PTR(address, InterpreterRuntime::frequency_counter_overflow), branch_bcp, Rtmp);

  // Was an OSR adapter generated?
  // O0 = osr nmethod
  tst(O0);
  brx(Assembler::zero, false, Assembler::pn, overflow_with_error);
  delayed()->nop();

  // Has the nmethod been invalidated already?
  ld(O0, nmethod::entry_bci_offset(), O2);
  cmp(O2, InvalidOSREntryBci);
  br(Assembler::equal, false, Assembler::pn, overflow_with_error);
  delayed()->nop();

  // migrate the interpreter frame off of the stack

  mov(G2_thread, L7);
  // save nmethod
  mov(O0, L6);
  set_last_Java_frame(SP, noreg);
  call_VM_leaf(noreg, CAST_FROM_FN_PTR(address, SharedRuntime::OSR_migration_begin), L7);
  reset_last_Java_frame();
  mov(L7, G2_thread);

  // move OSR nmethod to I1
  mov(L6, I1);

  // OSR buffer to I0
  mov(O0, I0);

  // remove the interpreter frame
  restore(I5_savedSP, 0, SP);

  // Jump to the osr code.
  ld_ptr(O1, nmethod::osr_entry_point_offset(), O2);
  jmp(O2, G0);
  delayed()->nop();

  bind(overflow_with_error);

  bind(did_not_overflow);
}



void InterpreterMacroAssembler::interp_verify_oop(Register reg, TosState state, const char * file, int line) {
  if (state == atos) { MacroAssembler::_verify_oop(reg, "broken oop ", file, line); }
}


// local helper function for the verify_oop_or_return_address macro
static bool verify_return_address(methodOopDesc* m, int bci) {
#ifndef PRODUCT
  address pc = (address)(m->constMethod())
             + in_bytes(constMethodOopDesc::codes_offset()) + bci;
  // assume it is a valid return address if it is inside m and is preceded by a jsr
  if (!m->contains(pc))                                          return false;
  address jsr_pc;
  jsr_pc = pc - Bytecodes::length_for(Bytecodes::_jsr);
  if (*jsr_pc == Bytecodes::_jsr   && jsr_pc >= m->code_base())    return true;
  jsr_pc = pc - Bytecodes::length_for(Bytecodes::_jsr_w);
  if (*jsr_pc == Bytecodes::_jsr_w && jsr_pc >= m->code_base())    return true;
#endif // PRODUCT
  return false;
}


void InterpreterMacroAssembler::verify_oop_or_return_address(Register reg, Register Rtmp) {
  if (!VerifyOops)  return;
  // the VM documentation for the astore[_wide] bytecode allows
  // the TOS to be not only an oop but also a return address
  Label test;
  Label skip;
  // See if it is an address (in the current method):

  mov(reg, Rtmp);
  const int log2_bytecode_size_limit = 16;
  srl(Rtmp, log2_bytecode_size_limit, Rtmp);
  br_notnull( Rtmp, false, pt, test );
  delayed()->nop();

  // %%% should use call_VM_leaf here?
  save_frame_and_mov(0, Lmethod, O0, reg, O1);
  save_thread(L7_thread_cache);
  call(CAST_FROM_FN_PTR(address,verify_return_address), relocInfo::none);
  delayed()->nop();
  restore_thread(L7_thread_cache);
  br_notnull( O0, false, pt, skip );
  delayed()->restore();

  // Perform a more elaborate out-of-line call
  // Not an address; verify it:
  bind(test);
  verify_oop(reg);
  bind(skip);
}


void InterpreterMacroAssembler::verify_FPU(int stack_depth, TosState state) {
  if (state == ftos || state == dtos) MacroAssembler::verify_FPU(stack_depth);
}
#endif /* CC_INTERP */

// Inline assembly for:
//
// if (thread is in interp_only_mode) {
//   InterpreterRuntime::post_method_entry();
// }
// if (DTraceMethodProbes) {
//   SharedRuntime::dtrace_method_entry(method, receiver);
<<<<<<< HEAD
=======
// }
// if (RC_TRACE_IN_RANGE(0x00001000, 0x00002000)) {
//   SharedRuntime::rc_trace_method_entry(method, receiver);
>>>>>>> 69eb6810
// }

void InterpreterMacroAssembler::notify_method_entry() {

  // C++ interpreter only uses this for native methods.

  // Whenever JVMTI puts a thread in interp_only_mode, method
  // entry/exit events are sent for that thread to track stack
  // depth.  If it is possible to enter interp_only_mode we add
  // the code to check if the event should be sent.
  if (JvmtiExport::can_post_interpreter_events()) {
    Label L;
    Register temp_reg = O5;

    const Address interp_only       (G2_thread, 0, in_bytes(JavaThread::interp_only_mode_offset()));

    ld(interp_only, temp_reg);
    tst(temp_reg);
    br(zero, false, pt, L);
    delayed()->nop();
    call_VM(noreg, CAST_FROM_FN_PTR(address, InterpreterRuntime::post_method_entry));
    bind(L);
  }

  {
    Register temp_reg = O5;
    SkipIfEqual skip_if(this, temp_reg, &DTraceMethodProbes, zero);
    call_VM_leaf(noreg,
      CAST_FROM_FN_PTR(address, SharedRuntime::dtrace_method_entry),
      G2_thread, Lmethod);
  }

  // RedefineClasses() tracing support for obsolete method entry
  if (RC_TRACE_IN_RANGE(0x00001000, 0x00002000)) {
    call_VM_leaf(noreg,
      CAST_FROM_FN_PTR(address, SharedRuntime::rc_trace_method_entry),
      G2_thread, Lmethod);
  }
}


// Inline assembly for:
//
// if (thread is in interp_only_mode) {
//   // save result
//   InterpreterRuntime::post_method_exit();
//   // restore result
// }
// if (DTraceMethodProbes) {
//   SharedRuntime::dtrace_method_exit(thread, method);
// }
//
// Native methods have their result stored in d_tmp and l_tmp
// Java methods have their result stored in the expression stack

void InterpreterMacroAssembler::notify_method_exit(bool is_native_method,
                                                   TosState state,
                                                   NotifyMethodExitMode mode) {
  // C++ interpreter only uses this for native methods.

  // Whenever JVMTI puts a thread in interp_only_mode, method
  // entry/exit events are sent for that thread to track stack
  // depth.  If it is possible to enter interp_only_mode we add
  // the code to check if the event should be sent.
  if (mode == NotifyJVMTI && JvmtiExport::can_post_interpreter_events()) {
    Label L;
    Register temp_reg = O5;

    const Address interp_only       (G2_thread, 0, in_bytes(JavaThread::interp_only_mode_offset()));

    ld(interp_only, temp_reg);
    tst(temp_reg);
    br(zero, false, pt, L);
    delayed()->nop();

    // Note: frame::interpreter_frame_result has a dependency on how the
    // method result is saved across the call to post_method_exit. For
    // native methods it assumes the result registers are saved to
    // l_scratch and d_scratch. If this changes then the interpreter_frame_result
    // implementation will need to be updated too.

    save_return_value(state, is_native_method);
    call_VM(noreg,
            CAST_FROM_FN_PTR(address, InterpreterRuntime::post_method_exit));
    restore_return_value(state, is_native_method);
    bind(L);
  }

  {
    Register temp_reg = O5;
    // Dtrace notification
    SkipIfEqual skip_if(this, temp_reg, &DTraceMethodProbes, zero);
    save_return_value(state, is_native_method);
    call_VM_leaf(
      noreg,
      CAST_FROM_FN_PTR(address, SharedRuntime::dtrace_method_exit),
      G2_thread, Lmethod);
    restore_return_value(state, is_native_method);
  }
}

void InterpreterMacroAssembler::save_return_value(TosState state, bool is_native_call) {
#ifdef CC_INTERP
  // result potentially in O0/O1: save it across calls
  stf(FloatRegisterImpl::D, F0, STATE(_native_fresult));
#ifdef _LP64
  stx(O0, STATE(_native_lresult));
#else
  std(O0, STATE(_native_lresult));
#endif
#else // CC_INTERP
  if (is_native_call) {
    stf(FloatRegisterImpl::D, F0, d_tmp);
#ifdef _LP64
    stx(O0, l_tmp);
#else
    std(O0, l_tmp);
#endif
  } else {
    push(state);
  }
#endif // CC_INTERP
}

void InterpreterMacroAssembler::restore_return_value( TosState state, bool is_native_call) {
#ifdef CC_INTERP
  ldf(FloatRegisterImpl::D, STATE(_native_fresult), F0);
#ifdef _LP64
  ldx(STATE(_native_lresult), O0);
#else
  ldd(STATE(_native_lresult), O0);
#endif
#else // CC_INTERP
  if (is_native_call) {
    ldf(FloatRegisterImpl::D, d_tmp, F0);
#ifdef _LP64
    ldx(l_tmp, O0);
#else
    ldd(l_tmp, O0);
#endif
  } else {
    pop(state);
  }
#endif // CC_INTERP
}<|MERGE_RESOLUTION|>--- conflicted
+++ resolved
@@ -2466,12 +2466,9 @@
 // }
 // if (DTraceMethodProbes) {
 //   SharedRuntime::dtrace_method_entry(method, receiver);
-<<<<<<< HEAD
-=======
 // }
 // if (RC_TRACE_IN_RANGE(0x00001000, 0x00002000)) {
 //   SharedRuntime::rc_trace_method_entry(method, receiver);
->>>>>>> 69eb6810
 // }
 
 void InterpreterMacroAssembler::notify_method_entry() {
