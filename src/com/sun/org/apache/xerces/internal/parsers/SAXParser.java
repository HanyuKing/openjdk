--- conflicted
+++ resolved
@@ -77,10 +77,7 @@
         XMLGRAMMAR_POOL,
     };
 
-<<<<<<< HEAD
-=======
     XMLSecurityManager securityManager;
->>>>>>> 35ad81b3
     XMLSecurityPropertyManager securityPropertyManager;
     //
     // Constructors
@@ -139,10 +136,7 @@
             securityPropertyManager = new XMLSecurityPropertyManager();
         }
         int index = securityPropertyManager.getIndex(name);
-<<<<<<< HEAD
 
-=======
->>>>>>> 35ad81b3
         if (index > -1) {
             /**
              * this is a direct call to this parser, not a subclass since
