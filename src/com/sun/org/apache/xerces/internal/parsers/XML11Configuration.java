/*
 * reserved comment block
 * DO NOT REMOVE OR ALTER!
 */
/*
 * Copyright 2001-2005 The Apache Software Foundation.
 *
 * Licensed under the Apache License, Version 2.0 (the "License");
 * you may not use this file except in compliance with the License.
 * You may obtain a copy of the License at
 *
 *      http://www.apache.org/licenses/LICENSE-2.0
 *
 * Unless required by applicable law or agreed to in writing, software
 * distributed under the License is distributed on an "AS IS" BASIS,
 * WITHOUT WARRANTIES OR CONDITIONS OF ANY KIND, either express or implied.
 * See the License for the specific language governing permissions and
 * limitations under the License.
 */

package com.sun.org.apache.xerces.internal.parsers;

<<<<<<< HEAD
=======
import java.io.IOException;
import java.util.ArrayList;
import java.util.HashMap;
import java.util.Locale;
import javax.xml.XMLConstants;

>>>>>>> 1d01b8c4
import com.sun.org.apache.xerces.internal.impl.Constants;
import com.sun.org.apache.xerces.internal.impl.XML11DTDScannerImpl;
import com.sun.org.apache.xerces.internal.impl.XML11DocumentScannerImpl;
import com.sun.org.apache.xerces.internal.impl.XML11NSDocumentScannerImpl;
import com.sun.org.apache.xerces.internal.impl.XMLDTDScannerImpl;
import com.sun.org.apache.xerces.internal.impl.XMLDocumentScannerImpl;
import com.sun.org.apache.xerces.internal.impl.XMLEntityHandler;
import com.sun.org.apache.xerces.internal.impl.XMLEntityManager;
import com.sun.org.apache.xerces.internal.impl.XMLErrorReporter;
import com.sun.org.apache.xerces.internal.impl.XMLNSDocumentScannerImpl;
import com.sun.org.apache.xerces.internal.impl.XMLVersionDetector;
import com.sun.org.apache.xerces.internal.impl.dtd.XML11DTDProcessor;
import com.sun.org.apache.xerces.internal.impl.dtd.XML11DTDValidator;
import com.sun.org.apache.xerces.internal.impl.dtd.XML11NSDTDValidator;
import com.sun.org.apache.xerces.internal.impl.dtd.XMLDTDProcessor;
import com.sun.org.apache.xerces.internal.impl.dtd.XMLDTDValidator;
import com.sun.org.apache.xerces.internal.impl.dtd.XMLNSDTDValidator;
import com.sun.org.apache.xerces.internal.impl.dv.DTDDVFactory;
import com.sun.org.apache.xerces.internal.impl.msg.XMLMessageFormatter;
import com.sun.org.apache.xerces.internal.impl.validation.ValidationManager;
import com.sun.org.apache.xerces.internal.impl.xs.XMLSchemaValidator;
import com.sun.org.apache.xerces.internal.impl.xs.XSMessageFormatter;
import com.sun.org.apache.xerces.internal.util.FeatureState;
import com.sun.org.apache.xerces.internal.util.ParserConfigurationSettings;
import com.sun.org.apache.xerces.internal.util.PropertyState;
import com.sun.org.apache.xerces.internal.util.SymbolTable;
import com.sun.org.apache.xerces.internal.utils.XMLSecurityPropertyManager;
import com.sun.org.apache.xerces.internal.xni.XMLDTDContentModelHandler;
import com.sun.org.apache.xerces.internal.xni.XMLDTDHandler;
import com.sun.org.apache.xerces.internal.xni.XMLDocumentHandler;
import com.sun.org.apache.xerces.internal.xni.XMLLocator;
import com.sun.org.apache.xerces.internal.xni.XNIException;
import com.sun.org.apache.xerces.internal.xni.grammars.XMLGrammarPool;
import com.sun.org.apache.xerces.internal.xni.parser.XMLComponent;
import com.sun.org.apache.xerces.internal.xni.parser.XMLComponentManager;
import com.sun.org.apache.xerces.internal.xni.parser.XMLConfigurationException;
import com.sun.org.apache.xerces.internal.xni.parser.XMLDTDScanner;
import com.sun.org.apache.xerces.internal.xni.parser.XMLDocumentScanner;
import com.sun.org.apache.xerces.internal.xni.parser.XMLDocumentSource;
import com.sun.org.apache.xerces.internal.xni.parser.XMLEntityResolver;
import com.sun.org.apache.xerces.internal.xni.parser.XMLErrorHandler;
import com.sun.org.apache.xerces.internal.xni.parser.XMLInputSource;
import com.sun.org.apache.xerces.internal.xni.parser.XMLPullParserConfiguration;
import java.io.IOException;
import java.util.ArrayList;
import java.util.HashMap;
import java.util.Locale;
import javax.xml.XMLConstants;

/**
 * This class is the configuration used to parse XML 1.0 and XML 1.1 documents.
 *
 * @author Elena Litani, IBM
 * @author Neil Graham, IBM
 * @author Michael Glavassevich, IBM
 *
 * @version $Id: XML11Configuration.java,v 1.9 2010-11-01 04:40:10 joehw Exp $
 */
public class XML11Configuration extends ParserConfigurationSettings
    implements XMLPullParserConfiguration, XML11Configurable {

    //
    // Constants
    //
    protected final static String XML11_DATATYPE_VALIDATOR_FACTORY =
        "com.sun.org.apache.xerces.internal.impl.dv.dtd.XML11DTDDVFactoryImpl";

    // feature identifiers

    /** Feature identifier: warn on duplicate attribute definition. */
    protected static final String WARN_ON_DUPLICATE_ATTDEF =
        Constants.XERCES_FEATURE_PREFIX + Constants.WARN_ON_DUPLICATE_ATTDEF_FEATURE;

    /** Feature identifier: warn on duplicate entity definition. */
    protected static final String WARN_ON_DUPLICATE_ENTITYDEF =
        Constants.XERCES_FEATURE_PREFIX + Constants.WARN_ON_DUPLICATE_ENTITYDEF_FEATURE;

    /** Feature identifier: warn on undeclared element definition. */
    protected static final String WARN_ON_UNDECLARED_ELEMDEF =
        Constants.XERCES_FEATURE_PREFIX + Constants.WARN_ON_UNDECLARED_ELEMDEF_FEATURE;

    /** Feature identifier: allow Java encodings. */
    protected static final String ALLOW_JAVA_ENCODINGS =
        Constants.XERCES_FEATURE_PREFIX + Constants.ALLOW_JAVA_ENCODINGS_FEATURE;

    /** Feature identifier: continue after fatal error. */
    protected static final String CONTINUE_AFTER_FATAL_ERROR =
        Constants.XERCES_FEATURE_PREFIX + Constants.CONTINUE_AFTER_FATAL_ERROR_FEATURE;

    /** Feature identifier: load external DTD. */
    protected static final String LOAD_EXTERNAL_DTD =
        Constants.XERCES_FEATURE_PREFIX + Constants.LOAD_EXTERNAL_DTD_FEATURE;

    /** Feature identifier: notify built-in refereces. */
    protected static final String NOTIFY_BUILTIN_REFS =
        Constants.XERCES_FEATURE_PREFIX + Constants.NOTIFY_BUILTIN_REFS_FEATURE;

    /** Feature identifier: notify character refereces. */
    protected static final String NOTIFY_CHAR_REFS =
        Constants.XERCES_FEATURE_PREFIX + Constants.NOTIFY_CHAR_REFS_FEATURE;

    /** Feature identifier: expose schema normalized value */
    protected static final String NORMALIZE_DATA =
        Constants.XERCES_FEATURE_PREFIX + Constants.SCHEMA_NORMALIZED_VALUE;

    /** Feature identifier: send element default value via characters() */
    protected static final String SCHEMA_ELEMENT_DEFAULT =
        Constants.XERCES_FEATURE_PREFIX + Constants.SCHEMA_ELEMENT_DEFAULT;

    /** Feature identifier: augment PSVI */
    protected static final String SCHEMA_AUGMENT_PSVI =
        Constants.XERCES_FEATURE_PREFIX + Constants.SCHEMA_AUGMENT_PSVI;

    /** feature identifier: XML Schema validation */
    protected static final String XMLSCHEMA_VALIDATION =
        Constants.XERCES_FEATURE_PREFIX + Constants.SCHEMA_VALIDATION_FEATURE;

    /** feature identifier: XML Schema validation -- full checking */
    protected static final String XMLSCHEMA_FULL_CHECKING =
        Constants.XERCES_FEATURE_PREFIX + Constants.SCHEMA_FULL_CHECKING;

    /** Feature: generate synthetic annotations */
    protected static final String GENERATE_SYNTHETIC_ANNOTATIONS =
        Constants.XERCES_FEATURE_PREFIX + Constants.GENERATE_SYNTHETIC_ANNOTATIONS_FEATURE;

    /** Feature identifier: validate annotations */
    protected static final String VALIDATE_ANNOTATIONS =
        Constants.XERCES_FEATURE_PREFIX + Constants.VALIDATE_ANNOTATIONS_FEATURE;

    /** Feature identifier: honour all schemaLocations */
    protected static final String HONOUR_ALL_SCHEMALOCATIONS =
        Constants.XERCES_FEATURE_PREFIX + Constants.HONOUR_ALL_SCHEMALOCATIONS_FEATURE;

    /** Feature identifier: namespace growth */
    protected static final String NAMESPACE_GROWTH =
        Constants.XERCES_FEATURE_PREFIX + Constants.NAMESPACE_GROWTH_FEATURE;

    /** Feature identifier: tolerate duplicates */
    protected static final String TOLERATE_DUPLICATES =
        Constants.XERCES_FEATURE_PREFIX + Constants.TOLERATE_DUPLICATES_FEATURE;

    /** Feature identifier: use grammar pool only */
    protected static final String USE_GRAMMAR_POOL_ONLY =
        Constants.XERCES_FEATURE_PREFIX + Constants.USE_GRAMMAR_POOL_ONLY_FEATURE;

        // feature identifiers

        /** Feature identifier: validation. */
        protected static final String VALIDATION =
                Constants.SAX_FEATURE_PREFIX + Constants.VALIDATION_FEATURE;

        /** Feature identifier: namespaces. */
        protected static final String NAMESPACES =
                Constants.SAX_FEATURE_PREFIX + Constants.NAMESPACES_FEATURE;

        /** Feature identifier: external general entities. */
        protected static final String EXTERNAL_GENERAL_ENTITIES =
                Constants.SAX_FEATURE_PREFIX + Constants.EXTERNAL_GENERAL_ENTITIES_FEATURE;

        /** Feature identifier: external parameter entities. */
        protected static final String EXTERNAL_PARAMETER_ENTITIES =
                Constants.SAX_FEATURE_PREFIX + Constants.EXTERNAL_PARAMETER_ENTITIES_FEATURE;



    // property identifiers


        /** Property identifier: xml string. */
        protected static final String XML_STRING =
                Constants.SAX_PROPERTY_PREFIX + Constants.XML_STRING_PROPERTY;

        /** Property identifier: symbol table. */
        protected static final String SYMBOL_TABLE =
                Constants.XERCES_PROPERTY_PREFIX + Constants.SYMBOL_TABLE_PROPERTY;

        /** Property identifier: error handler. */
        protected static final String ERROR_HANDLER =
                Constants.XERCES_PROPERTY_PREFIX + Constants.ERROR_HANDLER_PROPERTY;

        /** Property identifier: entity resolver. */
        protected static final String ENTITY_RESOLVER =
                Constants.XERCES_PROPERTY_PREFIX + Constants.ENTITY_RESOLVER_PROPERTY;


    /** Property identifier: XML Schema validator. */
    protected static final String SCHEMA_VALIDATOR =
        Constants.XERCES_PROPERTY_PREFIX + Constants.SCHEMA_VALIDATOR_PROPERTY;

    /** Property identifier: schema location. */
    protected static final String SCHEMA_LOCATION =
        Constants.XERCES_PROPERTY_PREFIX + Constants.SCHEMA_LOCATION;

    /** Property identifier: no namespace schema location. */
    protected static final String SCHEMA_NONS_LOCATION =
        Constants.XERCES_PROPERTY_PREFIX + Constants.SCHEMA_NONS_LOCATION;

    // property identifiers

    /** Property identifier: error reporter. */
    protected static final String ERROR_REPORTER =
        Constants.XERCES_PROPERTY_PREFIX + Constants.ERROR_REPORTER_PROPERTY;

    /** Property identifier: entity manager. */
    protected static final String ENTITY_MANAGER =
        Constants.XERCES_PROPERTY_PREFIX + Constants.ENTITY_MANAGER_PROPERTY;

    /** Property identifier document scanner: */
    protected static final String DOCUMENT_SCANNER =
        Constants.XERCES_PROPERTY_PREFIX + Constants.DOCUMENT_SCANNER_PROPERTY;

    /** Property identifier: DTD scanner. */
    protected static final String DTD_SCANNER =
        Constants.XERCES_PROPERTY_PREFIX + Constants.DTD_SCANNER_PROPERTY;

    /** Property identifier: grammar pool. */
    protected static final String XMLGRAMMAR_POOL =
        Constants.XERCES_PROPERTY_PREFIX + Constants.XMLGRAMMAR_POOL_PROPERTY;

    /** Property identifier: DTD loader. */
    protected static final String DTD_PROCESSOR =
        Constants.XERCES_PROPERTY_PREFIX + Constants.DTD_PROCESSOR_PROPERTY;

    /** Property identifier: DTD validator. */
    protected static final String DTD_VALIDATOR =
        Constants.XERCES_PROPERTY_PREFIX + Constants.DTD_VALIDATOR_PROPERTY;

    /** Property identifier: namespace binder. */
    protected static final String NAMESPACE_BINDER =
        Constants.XERCES_PROPERTY_PREFIX + Constants.NAMESPACE_BINDER_PROPERTY;

    /** Property identifier: datatype validator factory. */
    protected static final String DATATYPE_VALIDATOR_FACTORY =
        Constants.XERCES_PROPERTY_PREFIX + Constants.DATATYPE_VALIDATOR_FACTORY_PROPERTY;

    protected static final String VALIDATION_MANAGER =
        Constants.XERCES_PROPERTY_PREFIX + Constants.VALIDATION_MANAGER_PROPERTY;

    /** Property identifier: JAXP schema language / DOM schema-type. */
    protected static final String JAXP_SCHEMA_LANGUAGE =
        Constants.JAXP_PROPERTY_PREFIX + Constants.SCHEMA_LANGUAGE;

    /** Property identifier: JAXP schema source/ DOM schema-location. */
    protected static final String JAXP_SCHEMA_SOURCE =
        Constants.JAXP_PROPERTY_PREFIX + Constants.SCHEMA_SOURCE;

    /** Property identifier: locale. */
    protected static final String LOCALE =
        Constants.XERCES_PROPERTY_PREFIX + Constants.LOCALE_PROPERTY;

    /** Property identifier: Schema DV Factory */
    protected static final String SCHEMA_DV_FACTORY =
        Constants.XERCES_PROPERTY_PREFIX + Constants.SCHEMA_DV_FACTORY_PROPERTY;

    /** Property identifier: Security property manager. */
    private static final String XML_SECURITY_PROPERTY_MANAGER =
            Constants.XML_SECURITY_PROPERTY_MANAGER;


    // debugging

    /** Set to true and recompile to print exception stack trace. */
    protected static final boolean PRINT_EXCEPTION_STACK_TRACE = false;

    //
    // Data
    //

        protected SymbolTable fSymbolTable;
    protected XMLInputSource fInputSource;
    protected ValidationManager fValidationManager;
        protected XMLVersionDetector fVersionDetector;
    protected XMLLocator fLocator;
        protected Locale fLocale;

        /** XML 1.0 Components. */
        protected ArrayList fComponents;

        /** XML 1.1. Components. */
        protected ArrayList fXML11Components = null;

        /** Common components: XMLEntityManager, XMLErrorReporter, XMLSchemaValidator */
        protected ArrayList fCommonComponents = null;

        /** The document handler. */
        protected XMLDocumentHandler fDocumentHandler;

        /** The DTD handler. */
        protected XMLDTDHandler fDTDHandler;

        /** The DTD content model handler. */
        protected XMLDTDContentModelHandler fDTDContentModelHandler;

        /** Last component in the document pipeline */
        protected XMLDocumentSource fLastComponent;

    /**
     * True if a parse is in progress. This state is needed because
     * some features/properties cannot be set while parsing (e.g.
     * validation and namespaces).
     */
    protected boolean fParseInProgress = false;

    /** fConfigUpdated is set to true if there has been any change to the configuration settings,
     * i.e a feature or a property was changed.
     */
        protected boolean fConfigUpdated = false;

    //
    // XML 1.0 components
    //

    /** The XML 1.0 Datatype validator factory. */
    protected DTDDVFactory fDatatypeValidatorFactory;

    /** The XML 1.0 Document scanner that does namespace binding. */
    protected XMLNSDocumentScannerImpl fNamespaceScanner;
    /** The XML 1.0 Non-namespace implementation of scanner */
    protected XMLDocumentScannerImpl fNonNSScanner;
    /** The XML 1.0 DTD Validator: binds namespaces */
    protected XMLDTDValidator fDTDValidator;
    /** The XML 1.0 DTD Validator that does not bind namespaces */
    protected XMLDTDValidator fNonNSDTDValidator;
    /** The XML 1.0 DTD scanner. */
    protected XMLDTDScanner fDTDScanner;
    /** The XML 1.0 DTD Processor . */
    protected XMLDTDProcessor fDTDProcessor;

    //
    // XML 1.1 components
    //

    /** The XML 1.1 datatype factory. **/
    protected DTDDVFactory fXML11DatatypeFactory = null;

    /** The XML 1.1 document scanner that does namespace binding. **/
    protected XML11NSDocumentScannerImpl fXML11NSDocScanner = null;

    /** The XML 1.1 document scanner that does not do namespace binding. **/
    protected XML11DocumentScannerImpl fXML11DocScanner = null;

    /** The XML 1.1 DTD validator that does namespace binding. **/
    protected XML11NSDTDValidator fXML11NSDTDValidator = null;

    /** The XML 1.1 DTD validator that does not do namespace binding. **/
    protected XML11DTDValidator fXML11DTDValidator = null;

    /** The XML 1.1 DTD scanner. **/
    protected XML11DTDScannerImpl fXML11DTDScanner = null;
    /** The XML 1.1 DTD processor. **/
    protected XML11DTDProcessor fXML11DTDProcessor = null;

    //
    // Common components
    //

    /** Grammar pool. */
    protected XMLGrammarPool fGrammarPool;

    /** Error reporter. */
    protected XMLErrorReporter fErrorReporter;

    /** Entity manager. */
    protected XMLEntityManager fEntityManager;

    /** XML Schema Validator. */
    protected XMLSchemaValidator fSchemaValidator;

    /** Current scanner */
    protected XMLDocumentScanner fCurrentScanner;
    /** Current Datatype validator factory. */
    protected DTDDVFactory fCurrentDVFactory;
    /** Current DTD scanner. */
    protected XMLDTDScanner fCurrentDTDScanner;

    /** Flag indiciating whether XML11 components have been initialized. */
    private boolean f11Initialized = false;

    //
    // Constructors
    //

    /** Default constructor. */
    public XML11Configuration() {
        this(null, null, null);
    } // <init>()

    /**
     * Constructs a parser configuration using the specified symbol table.
     *
     * @param symbolTable The symbol table to use.
     */
    public XML11Configuration(SymbolTable symbolTable) {
        this(symbolTable, null, null);
    } // <init>(SymbolTable)

    /**
     * Constructs a parser configuration using the specified symbol table and
     * grammar pool.
     * <p>
     * <strong>REVISIT:</strong>
     * Grammar pool will be updated when the new validation engine is
     * implemented.
     *
     * @param symbolTable The symbol table to use.
     * @param grammarPool The grammar pool to use.
     */
    public XML11Configuration(SymbolTable symbolTable, XMLGrammarPool grammarPool) {
        this(symbolTable, grammarPool, null);
    } // <init>(SymbolTable,XMLGrammarPool)

    /**
     * Constructs a parser configuration using the specified symbol table,
     * grammar pool, and parent settings.
     * <p>
     * <strong>REVISIT:</strong>
     * Grammar pool will be updated when the new validation engine is
     * implemented.
     *
     * @param symbolTable    The symbol table to use.
     * @param grammarPool    The grammar pool to use.
     * @param parentSettings The parent settings.
     */
    public XML11Configuration(
        SymbolTable symbolTable,
        XMLGrammarPool grammarPool,
        XMLComponentManager parentSettings) {

        super(parentSettings);

        // create a vector to hold all the components in use
        // XML 1.0 specialized components
        fComponents = new ArrayList();
        // XML 1.1 specialized components
        fXML11Components = new ArrayList();
        // Common components for XML 1.1. and XML 1.0
        fCommonComponents = new ArrayList();

        // create table for features and properties
        fFeatures = new HashMap();
        fProperties = new HashMap();

        // add default recognized features
        final String[] recognizedFeatures =
            {
                CONTINUE_AFTER_FATAL_ERROR, LOAD_EXTERNAL_DTD, // from XMLDTDScannerImpl
                VALIDATION,
                NAMESPACES,
                NORMALIZE_DATA, SCHEMA_ELEMENT_DEFAULT, SCHEMA_AUGMENT_PSVI,
                GENERATE_SYNTHETIC_ANNOTATIONS, VALIDATE_ANNOTATIONS,
                HONOUR_ALL_SCHEMALOCATIONS, NAMESPACE_GROWTH,
                TOLERATE_DUPLICATES,
                USE_GRAMMAR_POOL_ONLY,
                // NOTE: These shouldn't really be here but since the XML Schema
                //       validator is constructed dynamically, its recognized
                //       features might not have been set and it would cause a
                //       not-recognized exception to be thrown. -Ac
                XMLSCHEMA_VALIDATION, XMLSCHEMA_FULL_CHECKING,
                EXTERNAL_GENERAL_ENTITIES,
                EXTERNAL_PARAMETER_ENTITIES,
                PARSER_SETTINGS,
                XMLConstants.FEATURE_SECURE_PROCESSING
                        };

        addRecognizedFeatures(recognizedFeatures);
        // set state for default features
        fFeatures.put(VALIDATION, Boolean.FALSE);
        fFeatures.put(NAMESPACES, Boolean.TRUE);
        fFeatures.put(EXTERNAL_GENERAL_ENTITIES, Boolean.TRUE);
        fFeatures.put(EXTERNAL_PARAMETER_ENTITIES, Boolean.TRUE);
        fFeatures.put(CONTINUE_AFTER_FATAL_ERROR, Boolean.FALSE);
        fFeatures.put(LOAD_EXTERNAL_DTD, Boolean.TRUE);
        fFeatures.put(SCHEMA_ELEMENT_DEFAULT, Boolean.TRUE);
        fFeatures.put(NORMALIZE_DATA, Boolean.TRUE);
        fFeatures.put(SCHEMA_AUGMENT_PSVI, Boolean.TRUE);
        fFeatures.put(GENERATE_SYNTHETIC_ANNOTATIONS, Boolean.FALSE);
        fFeatures.put(VALIDATE_ANNOTATIONS, Boolean.FALSE);
        fFeatures.put(HONOUR_ALL_SCHEMALOCATIONS, Boolean.FALSE);
        fFeatures.put(NAMESPACE_GROWTH, Boolean.FALSE);
        fFeatures.put(TOLERATE_DUPLICATES, Boolean.FALSE);
        fFeatures.put(USE_GRAMMAR_POOL_ONLY, Boolean.FALSE);
        fFeatures.put(PARSER_SETTINGS, Boolean.TRUE);
        fFeatures.put(XMLConstants.FEATURE_SECURE_PROCESSING, Boolean.TRUE);

        // add default recognized properties
        final String[] recognizedProperties =
            {
                                SYMBOL_TABLE,
                                ERROR_HANDLER,
                                ENTITY_RESOLVER,
                ERROR_REPORTER,
                ENTITY_MANAGER,
                DOCUMENT_SCANNER,
                DTD_SCANNER,
                DTD_PROCESSOR,
                DTD_VALIDATOR,
                                DATATYPE_VALIDATOR_FACTORY,
                                VALIDATION_MANAGER,
                                SCHEMA_VALIDATOR,
                                XML_STRING,
                XMLGRAMMAR_POOL,
                JAXP_SCHEMA_SOURCE,
                JAXP_SCHEMA_LANGUAGE,
                // NOTE: These shouldn't really be here but since the XML Schema
                //       validator is constructed dynamically, its recognized
                //       properties might not have been set and it would cause a
                //       not-recognized exception to be thrown. -Ac
                SCHEMA_LOCATION,
                SCHEMA_NONS_LOCATION,
                LOCALE,
                SCHEMA_DV_FACTORY,
                XML_SECURITY_PROPERTY_MANAGER
        };
        addRecognizedProperties(recognizedProperties);

                if (symbolTable == null) {
                        symbolTable = new SymbolTable();
                }
                fSymbolTable = symbolTable;
                fProperties.put(SYMBOL_TABLE, fSymbolTable);

        fGrammarPool = grammarPool;
        if (fGrammarPool != null) {
                        fProperties.put(XMLGRAMMAR_POOL, fGrammarPool);
        }

        fEntityManager = new XMLEntityManager();
                fProperties.put(ENTITY_MANAGER, fEntityManager);
        addCommonComponent(fEntityManager);

        fErrorReporter = new XMLErrorReporter();
        fErrorReporter.setDocumentLocator(fEntityManager.getEntityScanner());
                fProperties.put(ERROR_REPORTER, fErrorReporter);
        addCommonComponent(fErrorReporter);

        fNamespaceScanner = new XMLNSDocumentScannerImpl();
                fProperties.put(DOCUMENT_SCANNER, fNamespaceScanner);
        addComponent((XMLComponent) fNamespaceScanner);

        fDTDScanner = new XMLDTDScannerImpl();
                fProperties.put(DTD_SCANNER, fDTDScanner);
        addComponent((XMLComponent) fDTDScanner);

        fDTDProcessor = new XMLDTDProcessor();
                fProperties.put(DTD_PROCESSOR, fDTDProcessor);
        addComponent((XMLComponent) fDTDProcessor);

        fDTDValidator = new XMLNSDTDValidator();
                fProperties.put(DTD_VALIDATOR, fDTDValidator);
        addComponent(fDTDValidator);

        fDatatypeValidatorFactory = DTDDVFactory.getInstance();
                fProperties.put(DATATYPE_VALIDATOR_FACTORY, fDatatypeValidatorFactory);

        fValidationManager = new ValidationManager();
                fProperties.put(VALIDATION_MANAGER, fValidationManager);

        fVersionDetector = new XMLVersionDetector();

        fProperties.put(XML_SECURITY_PROPERTY_MANAGER, new XMLSecurityPropertyManager());

        // add message formatters
        if (fErrorReporter.getMessageFormatter(XMLMessageFormatter.XML_DOMAIN) == null) {
            XMLMessageFormatter xmft = new XMLMessageFormatter();
            fErrorReporter.putMessageFormatter(XMLMessageFormatter.XML_DOMAIN, xmft);
            fErrorReporter.putMessageFormatter(XMLMessageFormatter.XMLNS_DOMAIN, xmft);
        }

        // set locale
        try {
            setLocale(Locale.getDefault());
        } catch (XNIException e) {
            // do nothing
            // REVISIT: What is the right thing to do? -Ac
        }

                fConfigUpdated = false;

    } // <init>(SymbolTable,XMLGrammarPool)

    //
    // Public methods
    //
    /**
     * Sets the input source for the document to parse.
     *
     * @param inputSource The document's input source.
     *
     * @exception XMLConfigurationException Thrown if there is a
     *                        configuration error when initializing the
     *                        parser.
     * @exception IOException Thrown on I/O error.
     *
     * @see #parse(boolean)
     */
    public void setInputSource(XMLInputSource inputSource)
        throws XMLConfigurationException, IOException {

        // REVISIT: this method used to reset all the components and
        //          construct the pipeline. Now reset() is called
        //          in parse (boolean) just before we parse the document
        //          Should this method still throw exceptions..?

        fInputSource = inputSource;

    } // setInputSource(XMLInputSource)

    /**
     * Set the locale to use for messages.
     *
     * @param locale The locale object to use for localization of messages.
     *
     * @exception XNIException Thrown if the parser does not support the
     *                         specified locale.
     */
    public void setLocale(Locale locale) throws XNIException {
        fLocale = locale;
        fErrorReporter.setLocale(locale);
    } // setLocale(Locale)
        /**
         * Sets the document handler on the last component in the pipeline
         * to receive information about the document.
         *
         * @param documentHandler   The document handler.
         */
        public void setDocumentHandler(XMLDocumentHandler documentHandler) {
                fDocumentHandler = documentHandler;
                if (fLastComponent != null) {
                        fLastComponent.setDocumentHandler(fDocumentHandler);
                        if (fDocumentHandler !=null){
                                fDocumentHandler.setDocumentSource(fLastComponent);
                        }
                }
        } // setDocumentHandler(XMLDocumentHandler)

        /** Returns the registered document handler. */
        public XMLDocumentHandler getDocumentHandler() {
                return fDocumentHandler;
        } // getDocumentHandler():XMLDocumentHandler

        /**
         * Sets the DTD handler.
         *
         * @param dtdHandler The DTD handler.
         */
        public void setDTDHandler(XMLDTDHandler dtdHandler) {
                fDTDHandler = dtdHandler;
        } // setDTDHandler(XMLDTDHandler)

        /** Returns the registered DTD handler. */
        public XMLDTDHandler getDTDHandler() {
                return fDTDHandler;
        } // getDTDHandler():XMLDTDHandler

        /**
         * Sets the DTD content model handler.
         *
         * @param handler The DTD content model handler.
         */
        public void setDTDContentModelHandler(XMLDTDContentModelHandler handler) {
                fDTDContentModelHandler = handler;
        } // setDTDContentModelHandler(XMLDTDContentModelHandler)

        /** Returns the registered DTD content model handler. */
        public XMLDTDContentModelHandler getDTDContentModelHandler() {
                return fDTDContentModelHandler;
        } // getDTDContentModelHandler():XMLDTDContentModelHandler

        /**
         * Sets the resolver used to resolve external entities. The EntityResolver
         * interface supports resolution of public and system identifiers.
         *
         * @param resolver The new entity resolver. Passing a null value will
         *                 uninstall the currently installed resolver.
         */
        public void setEntityResolver(XMLEntityResolver resolver) {
                fProperties.put(ENTITY_RESOLVER, resolver);
        } // setEntityResolver(XMLEntityResolver)

        /**
         * Return the current entity resolver.
         *
         * @return The current entity resolver, or null if none
         *         has been registered.
         * @see #setEntityResolver
         */
        public XMLEntityResolver getEntityResolver() {
                return (XMLEntityResolver)fProperties.get(ENTITY_RESOLVER);
        } // getEntityResolver():XMLEntityResolver

        /**
         * Allow an application to register an error event handler.
         *
         * <p>If the application does not register an error handler, all
         * error events reported by the SAX parser will be silently
         * ignored; however, normal processing may not continue.  It is
         * highly recommended that all SAX applications implement an
         * error handler to avoid unexpected bugs.</p>
         *
         * <p>Applications may register a new or different handler in the
         * middle of a parse, and the SAX parser must begin using the new
         * handler immediately.</p>
         *
         * @param errorHandler The error handler.
         * @exception java.lang.NullPointerException If the handler
         *            argument is null.
         * @see #getErrorHandler
         */
        public void setErrorHandler(XMLErrorHandler errorHandler) {
                fProperties.put(ERROR_HANDLER, errorHandler);
        } // setErrorHandler(XMLErrorHandler)

        /**
         * Return the current error handler.
         *
         * @return The current error handler, or null if none
         *         has been registered.
         * @see #setErrorHandler
         */
        public XMLErrorHandler getErrorHandler() {
                // REVISIT: Should this be a property?
                return (XMLErrorHandler)fProperties.get(ERROR_HANDLER);
        } // getErrorHandler():XMLErrorHandler


    /**
     * If the application decides to terminate parsing before the xml document
     * is fully parsed, the application should call this method to free any
     * resource allocated during parsing. For example, close all opened streams.
     */
    public void cleanup() {
        fEntityManager.closeReaders();
    }

    /**
     * Parses the specified input source.
     *
     * @param source The input source.
     *
     * @exception XNIException Throws exception on XNI error.
     * @exception java.io.IOException Throws exception on i/o error.
     */
    public void parse(XMLInputSource source) throws XNIException, IOException {

        if (fParseInProgress) {
            // REVISIT - need to add new error message
            throw new XNIException("FWK005 parse may not be called while parsing.");
        }
        fParseInProgress = true;

        try {
            setInputSource(source);
            parse(true);
        } catch (XNIException ex) {
            if (PRINT_EXCEPTION_STACK_TRACE)
                ex.printStackTrace();
            throw ex;
        } catch (IOException ex) {
            if (PRINT_EXCEPTION_STACK_TRACE)
                ex.printStackTrace();
            throw ex;
        } catch (RuntimeException ex) {
            if (PRINT_EXCEPTION_STACK_TRACE)
                ex.printStackTrace();
            throw ex;
        } catch (Exception ex) {
            if (PRINT_EXCEPTION_STACK_TRACE)
                ex.printStackTrace();
            throw new XNIException(ex);
        } finally {
            fParseInProgress = false;
            // close all streams opened by xerces
            this.cleanup();
        }

    } // parse(InputSource)

    public boolean parse(boolean complete) throws XNIException, IOException {
        //
        // reset and configure pipeline and set InputSource.
        if (fInputSource != null) {
            try {
                fValidationManager.reset();
                fVersionDetector.reset(this);
                fConfigUpdated = true;
                resetCommon();

                short version = fVersionDetector.determineDocVersion(fInputSource);
                if (version == Constants.XML_VERSION_1_1) {
                    initXML11Components();
                    configureXML11Pipeline();
                    resetXML11();
                } else {
                    configurePipeline();
                    reset();
                }

                // mark configuration as fixed
                fConfigUpdated = false;

                // resets and sets the pipeline.
                fVersionDetector.startDocumentParsing((XMLEntityHandler) fCurrentScanner, version);
                fInputSource = null;
            } catch (XNIException ex) {
                if (PRINT_EXCEPTION_STACK_TRACE)
                    ex.printStackTrace();
                throw ex;
            } catch (IOException ex) {
                if (PRINT_EXCEPTION_STACK_TRACE)
                    ex.printStackTrace();
                throw ex;
            } catch (RuntimeException ex) {
                if (PRINT_EXCEPTION_STACK_TRACE)
                    ex.printStackTrace();
                throw ex;
            } catch (Exception ex) {
                if (PRINT_EXCEPTION_STACK_TRACE)
                    ex.printStackTrace();
                throw new XNIException(ex);
            }
        }

        try {
            return fCurrentScanner.scanDocument(complete);
        } catch (XNIException ex) {
            if (PRINT_EXCEPTION_STACK_TRACE)
                ex.printStackTrace();
            throw ex;
        } catch (IOException ex) {
            if (PRINT_EXCEPTION_STACK_TRACE)
                ex.printStackTrace();
            throw ex;
        } catch (RuntimeException ex) {
            if (PRINT_EXCEPTION_STACK_TRACE)
                ex.printStackTrace();
            throw ex;
        } catch (Exception ex) {
            if (PRINT_EXCEPTION_STACK_TRACE)
                ex.printStackTrace();
            throw new XNIException(ex);
        }

    } // parse(boolean):boolean

        /**
         * Returns the state of a feature.
         *
         * @param featureId The feature identifier.
         * @return true if the feature is supported
         *
         * @throws XMLConfigurationException Thrown for configuration error.
         *                                   In general, components should
         *                                   only throw this exception if
         *                                   it is <strong>really</strong>
         *                                   a critical error.
         */
        public FeatureState getFeatureState(String featureId)
                throws XMLConfigurationException {
                        // make this feature special
        if (featureId.equals(PARSER_SETTINGS)){
                return FeatureState.is(fConfigUpdated);
        }
        return super.getFeatureState(featureId);

        } // getFeature(String):boolean

        /**
         * Set the state of a feature.
         *
         * Set the state of any feature in a SAX2 parser.  The parser
         * might not recognize the feature, and if it does recognize
         * it, it might not be able to fulfill the request.
         *
         * @param featureId The unique identifier (URI) of the feature.
         * @param state The requested state of the feature (true or false).
         *
         * @exception com.sun.org.apache.xerces.internal.xni.parser.XMLConfigurationException If the
         *            requested feature is not known.
         */
        public void setFeature(String featureId, boolean state)
                throws XMLConfigurationException {
                fConfigUpdated = true;
                // forward to every XML 1.0 component
                int count = fComponents.size();
                for (int i = 0; i < count; i++) {
                        XMLComponent c = (XMLComponent) fComponents.get(i);
                        c.setFeature(featureId, state);
                }
                // forward it to common components
                count = fCommonComponents.size();
                for (int i = 0; i < count; i++) {
                        XMLComponent c = (XMLComponent) fCommonComponents.get(i);
                        c.setFeature(featureId, state);
                }

                // forward to every XML 1.1 component
                count = fXML11Components.size();
                for (int i = 0; i < count; i++) {
                        XMLComponent c = (XMLComponent) fXML11Components.get(i);
                        try{
                                c.setFeature(featureId, state);
                        }
                        catch (Exception e){
                                // no op
                        }
                }
                // save state if noone "objects"
                super.setFeature(featureId, state);

        } // setFeature(String,boolean)

    /**
     * Returns the value of a property.
     *
     * @param propertyId The property identifier.
     * @return the value of the property
     *
     * @throws XMLConfigurationException Thrown for configuration error.
     *                                   In general, components should
     *                                   only throw this exception if
     *                                   it is <strong>really</strong>
     *                                   a critical error.
     */
    public PropertyState getPropertyState(String propertyId)
        throws XMLConfigurationException {
        if (LOCALE.equals(propertyId)) {
            return PropertyState.is(getLocale());
        }
        return super.getPropertyState(propertyId);
    }

        /**
         * setProperty
         *
         * @param propertyId
         * @param value
         */
        public void setProperty(String propertyId, Object value)
                throws XMLConfigurationException {
                fConfigUpdated = true;
                if (LOCALE.equals(propertyId)) {
                    setLocale((Locale) value);
                }
                // forward to every XML 1.0 component
                int count = fComponents.size();
                for (int i = 0; i < count; i++) {
                        XMLComponent c = (XMLComponent) fComponents.get(i);
                        c.setProperty(propertyId, value);
                }
                // forward it to every common Component
                count = fCommonComponents.size();
                for (int i = 0; i < count; i++) {
                        XMLComponent c = (XMLComponent) fCommonComponents.get(i);
                        c.setProperty(propertyId, value);
                }
                // forward it to every XML 1.1 component
                count = fXML11Components.size();
                for (int i = 0; i < count; i++) {
                        XMLComponent c = (XMLComponent) fXML11Components.get(i);
                        try{
                                c.setProperty(propertyId, value);
                        }
                        catch (Exception e){
                                // ignore it
                        }
                }

                // store value if noone "objects"
                super.setProperty(propertyId, value);

        } // setProperty(String,Object)


        /** Returns the locale. */
        public Locale getLocale() {
                return fLocale;
        } // getLocale():Locale

        /**
         * reset all XML 1.0 components before parsing and namespace context
         */
        protected void reset() throws XNIException {
                int count = fComponents.size();
                for (int i = 0; i < count; i++) {
                        XMLComponent c = (XMLComponent) fComponents.get(i);
                        c.reset(this);
                }

        } // reset()

        /**
         * reset all common components before parsing
         */
        protected void resetCommon() throws XNIException {
                // reset common components
                int count = fCommonComponents.size();
                for (int i = 0; i < count; i++) {
                        XMLComponent c = (XMLComponent) fCommonComponents.get(i);
                        c.reset(this);
                }

        } // resetCommon()


        /**
         * reset all components before parsing and namespace context
         */
        protected void resetXML11() throws XNIException {
                // reset every component
                int count = fXML11Components.size();
                for (int i = 0; i < count; i++) {
                        XMLComponent c = (XMLComponent) fXML11Components.get(i);
                        c.reset(this);
                }

        } // resetXML11()


    /**
     *  Configures the XML 1.1 pipeline.
     *  Note: this method also resets the new XML11 components.
     */
    protected void configureXML11Pipeline() {
        if (fCurrentDVFactory != fXML11DatatypeFactory) {
            fCurrentDVFactory = fXML11DatatypeFactory;
            setProperty(DATATYPE_VALIDATOR_FACTORY, fCurrentDVFactory);
        }
        if (fCurrentDTDScanner != fXML11DTDScanner) {
            fCurrentDTDScanner = fXML11DTDScanner;
            setProperty(DTD_SCANNER, fCurrentDTDScanner);
                        setProperty(DTD_PROCESSOR, fXML11DTDProcessor);
        }

        fXML11DTDScanner.setDTDHandler(fXML11DTDProcessor);
        fXML11DTDProcessor.setDTDSource(fXML11DTDScanner);
        fXML11DTDProcessor.setDTDHandler(fDTDHandler);
        if (fDTDHandler != null) {
            fDTDHandler.setDTDSource(fXML11DTDProcessor);
        }

        fXML11DTDScanner.setDTDContentModelHandler(fXML11DTDProcessor);
        fXML11DTDProcessor.setDTDContentModelSource(fXML11DTDScanner);
        fXML11DTDProcessor.setDTDContentModelHandler(fDTDContentModelHandler);
        if (fDTDContentModelHandler != null) {
            fDTDContentModelHandler.setDTDContentModelSource(fXML11DTDProcessor);
        }

        // setup XML 1.1 document pipeline
        if (fFeatures.get(NAMESPACES) == Boolean.TRUE) {
            if (fCurrentScanner != fXML11NSDocScanner) {
                fCurrentScanner = fXML11NSDocScanner;
                setProperty(DOCUMENT_SCANNER, fXML11NSDocScanner);
                setProperty(DTD_VALIDATOR, fXML11NSDTDValidator);
            }

            fXML11NSDocScanner.setDTDValidator(fXML11NSDTDValidator);
            fXML11NSDocScanner.setDocumentHandler(fXML11NSDTDValidator);
            fXML11NSDTDValidator.setDocumentSource(fXML11NSDocScanner);
            fXML11NSDTDValidator.setDocumentHandler(fDocumentHandler);

            if (fDocumentHandler != null) {
                fDocumentHandler.setDocumentSource(fXML11NSDTDValidator);
            }
            fLastComponent = fXML11NSDTDValidator;

        } else {
                        // create components
                          if (fXML11DocScanner == null) {
                                        // non namespace document pipeline
                                        fXML11DocScanner = new XML11DocumentScannerImpl();
                                        addXML11Component(fXML11DocScanner);
                                        fXML11DTDValidator = new XML11DTDValidator();
                                        addXML11Component(fXML11DTDValidator);
                          }
            if (fCurrentScanner != fXML11DocScanner) {
                fCurrentScanner = fXML11DocScanner;
                setProperty(DOCUMENT_SCANNER, fXML11DocScanner);
                setProperty(DTD_VALIDATOR, fXML11DTDValidator);
            }
            fXML11DocScanner.setDocumentHandler(fXML11DTDValidator);
            fXML11DTDValidator.setDocumentSource(fXML11DocScanner);
            fXML11DTDValidator.setDocumentHandler(fDocumentHandler);

            if (fDocumentHandler != null) {
                fDocumentHandler.setDocumentSource(fXML11DTDValidator);
            }
            fLastComponent = fXML11DTDValidator;
        }

        // setup document pipeline
        if (fFeatures.get(XMLSCHEMA_VALIDATION) == Boolean.TRUE) {
            // If schema validator was not in the pipeline insert it.
            if (fSchemaValidator == null) {
                fSchemaValidator = new XMLSchemaValidator();
                // add schema component
                setProperty(SCHEMA_VALIDATOR, fSchemaValidator);
                                addCommonComponent(fSchemaValidator);
                                fSchemaValidator.reset(this);
                // add schema message formatter
                if (fErrorReporter.getMessageFormatter(XSMessageFormatter.SCHEMA_DOMAIN) == null) {
                    XSMessageFormatter xmft = new XSMessageFormatter();
                    fErrorReporter.putMessageFormatter(XSMessageFormatter.SCHEMA_DOMAIN, xmft);
                }
            }

            fLastComponent.setDocumentHandler(fSchemaValidator);
            fSchemaValidator.setDocumentSource(fLastComponent);
            fSchemaValidator.setDocumentHandler(fDocumentHandler);
            if (fDocumentHandler != null) {
                fDocumentHandler.setDocumentSource(fSchemaValidator);
            }
            fLastComponent = fSchemaValidator;
        }

    } // configureXML11Pipeline()

    /** Configures the pipeline. */
    protected void configurePipeline() {
        if (fCurrentDVFactory != fDatatypeValidatorFactory) {
            fCurrentDVFactory = fDatatypeValidatorFactory;
            // use XML 1.0 datatype library
            setProperty(DATATYPE_VALIDATOR_FACTORY, fCurrentDVFactory);
        }

        // setup DTD pipeline
        if (fCurrentDTDScanner != fDTDScanner) {
            fCurrentDTDScanner = fDTDScanner;
            setProperty(DTD_SCANNER, fCurrentDTDScanner);
            setProperty(DTD_PROCESSOR, fDTDProcessor);
        }
        fDTDScanner.setDTDHandler(fDTDProcessor);
        fDTDProcessor.setDTDSource(fDTDScanner);
        fDTDProcessor.setDTDHandler(fDTDHandler);
        if (fDTDHandler != null) {
            fDTDHandler.setDTDSource(fDTDProcessor);
        }

        fDTDScanner.setDTDContentModelHandler(fDTDProcessor);
        fDTDProcessor.setDTDContentModelSource(fDTDScanner);
        fDTDProcessor.setDTDContentModelHandler(fDTDContentModelHandler);
        if (fDTDContentModelHandler != null) {
            fDTDContentModelHandler.setDTDContentModelSource(fDTDProcessor);
        }

        // setup document pipeline
        if (fFeatures.get(NAMESPACES) == Boolean.TRUE) {
            if (fCurrentScanner != fNamespaceScanner) {
                fCurrentScanner = fNamespaceScanner;
                setProperty(DOCUMENT_SCANNER, fNamespaceScanner);
                setProperty(DTD_VALIDATOR, fDTDValidator);
            }
            fNamespaceScanner.setDTDValidator(fDTDValidator);
            fNamespaceScanner.setDocumentHandler(fDTDValidator);
            fDTDValidator.setDocumentSource(fNamespaceScanner);
            fDTDValidator.setDocumentHandler(fDocumentHandler);
            if (fDocumentHandler != null) {
                fDocumentHandler.setDocumentSource(fDTDValidator);
            }
            fLastComponent = fDTDValidator;
        } else {
            // create components
            if (fNonNSScanner == null) {
                fNonNSScanner = new XMLDocumentScannerImpl();
                fNonNSDTDValidator = new XMLDTDValidator();
                // add components
                addComponent((XMLComponent) fNonNSScanner);
                addComponent((XMLComponent) fNonNSDTDValidator);
            }
            if (fCurrentScanner != fNonNSScanner) {
                fCurrentScanner = fNonNSScanner;
                setProperty(DOCUMENT_SCANNER, fNonNSScanner);
                setProperty(DTD_VALIDATOR, fNonNSDTDValidator);
            }

            fNonNSScanner.setDocumentHandler(fNonNSDTDValidator);
            fNonNSDTDValidator.setDocumentSource(fNonNSScanner);
            fNonNSDTDValidator.setDocumentHandler(fDocumentHandler);
            if (fDocumentHandler != null) {
                fDocumentHandler.setDocumentSource(fNonNSDTDValidator);
            }
            fLastComponent = fNonNSDTDValidator;
        }

        // add XML Schema validator if needed
        if (fFeatures.get(XMLSCHEMA_VALIDATION) == Boolean.TRUE) {
            // If schema validator was not in the pipeline insert it.
            if (fSchemaValidator == null) {
                fSchemaValidator = new XMLSchemaValidator();
                // add schema component
                setProperty(SCHEMA_VALIDATOR, fSchemaValidator);
                addCommonComponent(fSchemaValidator);
                fSchemaValidator.reset(this);
                // add schema message formatter
                if (fErrorReporter.getMessageFormatter(XSMessageFormatter.SCHEMA_DOMAIN) == null) {
                    XSMessageFormatter xmft = new XSMessageFormatter();
                    fErrorReporter.putMessageFormatter(XSMessageFormatter.SCHEMA_DOMAIN, xmft);
                }

            }
            fLastComponent.setDocumentHandler(fSchemaValidator);
            fSchemaValidator.setDocumentSource(fLastComponent);
            fSchemaValidator.setDocumentHandler(fDocumentHandler);
            if (fDocumentHandler != null) {
                fDocumentHandler.setDocumentSource(fSchemaValidator);
            }
            fLastComponent = fSchemaValidator;
        }
    } // configurePipeline()


    // features and properties

    /**
     * Check a feature. If feature is know and supported, this method simply
     * returns. Otherwise, the appropriate exception is thrown.
     *
     * @param featureId The unique identifier (URI) of the feature.
     *
     * @throws XMLConfigurationException Thrown for configuration error.
     *                                   In general, components should
     *                                   only throw this exception if
     *                                   it is <strong>really</strong>
     *                                   a critical error.
     */
    protected FeatureState checkFeature(String featureId) throws XMLConfigurationException {

        //
        // Xerces Features
        //

        if (featureId.startsWith(Constants.XERCES_FEATURE_PREFIX)) {
            final int suffixLength = featureId.length() - Constants.XERCES_FEATURE_PREFIX.length();

            //
            // http://apache.org/xml/features/validation/dynamic
            //   Allows the parser to validate a document only when it
            //   contains a grammar. Validation is turned on/off based
            //   on each document instance, automatically.
            //
            if (suffixLength == Constants.DYNAMIC_VALIDATION_FEATURE.length() &&
                featureId.endsWith(Constants.DYNAMIC_VALIDATION_FEATURE)) {
                return FeatureState.RECOGNIZED;
            }

            //
            // http://apache.org/xml/features/validation/default-attribute-values
            //
            if (suffixLength == Constants.DEFAULT_ATTRIBUTE_VALUES_FEATURE.length() &&
                featureId.endsWith(Constants.DEFAULT_ATTRIBUTE_VALUES_FEATURE)) {
                // REVISIT
                return FeatureState.NOT_SUPPORTED;
            }
            //
            // http://apache.org/xml/features/validation/default-attribute-values
            //
            if (suffixLength == Constants.VALIDATE_CONTENT_MODELS_FEATURE.length() &&
                featureId.endsWith(Constants.VALIDATE_CONTENT_MODELS_FEATURE)) {
                // REVISIT
                return FeatureState.NOT_SUPPORTED;
            }
            //
            // http://apache.org/xml/features/validation/nonvalidating/load-dtd-grammar
            //
            if (suffixLength == Constants.LOAD_DTD_GRAMMAR_FEATURE.length() &&
                featureId.endsWith(Constants.LOAD_DTD_GRAMMAR_FEATURE)) {
                return FeatureState.RECOGNIZED;
            }
            //
            // http://apache.org/xml/features/validation/nonvalidating/load-external-dtd
            //
            if (suffixLength == Constants.LOAD_EXTERNAL_DTD_FEATURE.length() &&
                featureId.endsWith(Constants.LOAD_EXTERNAL_DTD_FEATURE)) {
                return FeatureState.RECOGNIZED;
            }

            //
            // http://apache.org/xml/features/validation/default-attribute-values
            //
            if (suffixLength == Constants.VALIDATE_DATATYPES_FEATURE.length() &&
                featureId.endsWith(Constants.VALIDATE_DATATYPES_FEATURE)) {
                return FeatureState.NOT_SUPPORTED;
            }

            //
            // http://apache.org/xml/features/validation/schema
            //   Lets the user turn Schema validation support on/off.
            //
            if (suffixLength == Constants.SCHEMA_VALIDATION_FEATURE.length() &&
                featureId.endsWith(Constants.SCHEMA_VALIDATION_FEATURE)) {
                return FeatureState.RECOGNIZED;
            }
            // activate full schema checking
            if (suffixLength == Constants.SCHEMA_FULL_CHECKING.length() &&
                featureId.endsWith(Constants.SCHEMA_FULL_CHECKING)) {
                return FeatureState.RECOGNIZED;
            }
            // Feature identifier: expose schema normalized value
            //  http://apache.org/xml/features/validation/schema/normalized-value
            if (suffixLength == Constants.SCHEMA_NORMALIZED_VALUE.length() &&
                featureId.endsWith(Constants.SCHEMA_NORMALIZED_VALUE)) {
                return FeatureState.RECOGNIZED;
            }
            // Feature identifier: send element default value via characters()
            // http://apache.org/xml/features/validation/schema/element-default
            if (suffixLength == Constants.SCHEMA_ELEMENT_DEFAULT.length() &&
                featureId.endsWith(Constants.SCHEMA_ELEMENT_DEFAULT)) {
                return FeatureState.RECOGNIZED;
            }

            // special performance feature: only component manager is allowed to set it.
            if (suffixLength == Constants.PARSER_SETTINGS.length() &&
                featureId.endsWith(Constants.PARSER_SETTINGS)) {
                return FeatureState.NOT_SUPPORTED;
            }

        }

        //
        // Not recognized
        //

        return super.checkFeature(featureId);

    } // checkFeature(String)

    /**
     * Check a property. If the property is know and supported, this method
     * simply returns. Otherwise, the appropriate exception is thrown.
     *
     * @param propertyId The unique identifier (URI) of the property
     *                   being set.
     *
     * @throws XMLConfigurationException Thrown for configuration error.
     *                                   In general, components should
     *                                   only throw this exception if
     *                                   it is <strong>really</strong>
     *                                   a critical error.
     */
    protected PropertyState checkProperty(String propertyId) throws XMLConfigurationException {

        //
        // Xerces Properties
        //

        if (propertyId.startsWith(Constants.XERCES_PROPERTY_PREFIX)) {
            final int suffixLength = propertyId.length() - Constants.XERCES_PROPERTY_PREFIX.length();

            if (suffixLength == Constants.DTD_SCANNER_PROPERTY.length() &&
                propertyId.endsWith(Constants.DTD_SCANNER_PROPERTY)) {
                return PropertyState.RECOGNIZED;
            }
            if (suffixLength == Constants.SCHEMA_LOCATION.length() &&
                propertyId.endsWith(Constants.SCHEMA_LOCATION)) {
                return PropertyState.RECOGNIZED;
            }
            if (suffixLength == Constants.SCHEMA_NONS_LOCATION.length() &&
                propertyId.endsWith(Constants.SCHEMA_NONS_LOCATION)) {
                return PropertyState.RECOGNIZED;
            }
        }

        if (propertyId.startsWith(Constants.JAXP_PROPERTY_PREFIX)) {
            final int suffixLength = propertyId.length() - Constants.JAXP_PROPERTY_PREFIX.length();

            if (suffixLength == Constants.SCHEMA_SOURCE.length() &&
                propertyId.endsWith(Constants.SCHEMA_SOURCE)) {
                return PropertyState.RECOGNIZED;
            }
        }

        // special cases
        if (propertyId.startsWith(Constants.SAX_PROPERTY_PREFIX)) {
            final int suffixLength = propertyId.length() - Constants.SAX_PROPERTY_PREFIX.length();

            //
            // http://xml.org/sax/properties/xml-string
            // Value type: String
            // Access: read-only
            //   Get the literal string of characters associated with the
            //   current event.  If the parser recognises and supports this
            //   property but is not currently parsing text, it should return
            //   null (this is a good way to check for availability before the
            //   parse begins).
            //
            if (suffixLength == Constants.XML_STRING_PROPERTY.length() &&
                propertyId.endsWith(Constants.XML_STRING_PROPERTY)) {
                // REVISIT - we should probably ask xml-dev for a precise
                // definition of what this is actually supposed to return, and
                // in exactly which circumstances.
                return PropertyState.NOT_SUPPORTED;
            }
        }

        //
        // Not recognized
        //

        return super.checkProperty(propertyId);

    } // checkProperty(String)


    /**
     * Adds a component to the parser configuration. This method will
     * also add all of the component's recognized features and properties
     * to the list of default recognized features and properties.
     *
     * @param component The component to add.
     */
    protected void addComponent(XMLComponent component) {

        // don't add a component more than once
        if (fComponents.contains(component)) {
            return;
        }
        fComponents.add(component);
        addRecognizedParamsAndSetDefaults(component);

    } // addComponent(XMLComponent)

    /**
     * Adds common component to the parser configuration. This method will
     * also add all of the component's recognized features and properties
     * to the list of default recognized features and properties.
     *
     * @param component The component to add.
     */
    protected void addCommonComponent(XMLComponent component) {

        // don't add a component more than once
        if (fCommonComponents.contains(component)) {
            return;
        }
        fCommonComponents.add(component);
        addRecognizedParamsAndSetDefaults(component);

    } // addCommonComponent(XMLComponent)

    /**
     * Adds an XML 1.1 component to the parser configuration. This method will
     * also add all of the component's recognized features and properties
     * to the list of default recognized features and properties.
     *
     * @param component The component to add.
     */
    protected void addXML11Component(XMLComponent component) {

        // don't add a component more than once
        if (fXML11Components.contains(component)) {
            return;
        }
        fXML11Components.add(component);
        addRecognizedParamsAndSetDefaults(component);

    } // addXML11Component(XMLComponent)

    /**
     * Adds all of the component's recognized features and properties
     * to the list of default recognized features and properties, and
     * sets default values on the configuration for features and
     * properties which were previously absent from the configuration.
     *
     * @param component The component whose recognized features
     * and properties will be added to the configuration
     */
    protected void addRecognizedParamsAndSetDefaults(XMLComponent component) {

        // register component's recognized features
        String[] recognizedFeatures = component.getRecognizedFeatures();
        addRecognizedFeatures(recognizedFeatures);

        // register component's recognized properties
        String[] recognizedProperties = component.getRecognizedProperties();
        addRecognizedProperties(recognizedProperties);

        // set default values
        if (recognizedFeatures != null) {
            for (int i = 0; i < recognizedFeatures.length; ++i) {
                String featureId = recognizedFeatures[i];
                Boolean state = component.getFeatureDefault(featureId);
                if (state != null) {
                    // Do not overwrite values already set on the configuration.
                    if (!fFeatures.containsKey(featureId)) {
                        fFeatures.put(featureId, state);
                        // For newly added components who recognize this feature
                        // but did not offer a default value, we need to make
                        // sure these components will get an opportunity to read
                        // the value before parsing begins.
                        fConfigUpdated = true;
                    }
                }
            }
        }
        if (recognizedProperties != null) {
            for (int i = 0; i < recognizedProperties.length; ++i) {
                String propertyId = recognizedProperties[i];
                Object value = component.getPropertyDefault(propertyId);
                if (value != null) {
                    // Do not overwrite values already set on the configuration.
                    if (!fProperties.containsKey(propertyId)) {
                        fProperties.put(propertyId, value);
                        // For newly added components who recognize this property
                        // but did not offer a default value, we need to make
                        // sure these components will get an opportunity to read
                        // the value before parsing begins.
                        fConfigUpdated = true;
                    }
                }
            }
        }
    }

    private void initXML11Components() {
        if (!f11Initialized) {

            // create datatype factory
            fXML11DatatypeFactory = DTDDVFactory.getInstance(XML11_DATATYPE_VALIDATOR_FACTORY);

            // setup XML 1.1 DTD pipeline
            fXML11DTDScanner = new XML11DTDScannerImpl();
            addXML11Component(fXML11DTDScanner);
            fXML11DTDProcessor = new XML11DTDProcessor();
            addXML11Component(fXML11DTDProcessor);

            // setup XML 1.1. document pipeline - namespace aware
            fXML11NSDocScanner = new XML11NSDocumentScannerImpl();
            addXML11Component(fXML11NSDocScanner);
            fXML11NSDTDValidator = new XML11NSDTDValidator();
            addXML11Component(fXML11NSDTDValidator);

            f11Initialized = true;
        }
    }

    /**
     * Returns the state of a feature. This method calls getFeature()
     * on ParserConfigurationSettings, bypassing getFeature() on this
     * class.
     */
    FeatureState getFeatureState0(String featureId)
        throws XMLConfigurationException {
        return super.getFeatureState(featureId);
    }

} // class XML11Configuration<|MERGE_RESOLUTION|>--- conflicted
+++ resolved
@@ -20,15 +20,6 @@
 
 package com.sun.org.apache.xerces.internal.parsers;
 
-<<<<<<< HEAD
-=======
-import java.io.IOException;
-import java.util.ArrayList;
-import java.util.HashMap;
-import java.util.Locale;
-import javax.xml.XMLConstants;
-
->>>>>>> 1d01b8c4
 import com.sun.org.apache.xerces.internal.impl.Constants;
 import com.sun.org.apache.xerces.internal.impl.XML11DTDScannerImpl;
 import com.sun.org.apache.xerces.internal.impl.XML11DocumentScannerImpl;
@@ -285,8 +276,7 @@
 
     /** Property identifier: Security property manager. */
     private static final String XML_SECURITY_PROPERTY_MANAGER =
-            Constants.XML_SECURITY_PROPERTY_MANAGER;
-
+        Constants.XML_SECURITY_PROPERTY_MANAGER;
 
     // debugging
 
