/*
 * Copyright 2008 Sun Microsystems, Inc.  All Rights Reserved.
 * DO NOT ALTER OR REMOVE COPYRIGHT NOTICES OR THIS FILE HEADER.
 *
 * This code is free software; you can redistribute it and/or modify it
 * under the terms of the GNU General Public License version 2 only, as
 * published by the Free Software Foundation.
 *
 * This code is distributed in the hope that it will be useful, but WITHOUT
 * ANY WARRANTY; without even the implied warranty of MERCHANTABILITY or
 * FITNESS FOR A PARTICULAR PURPOSE.  See the GNU General Public License
 * version 2 for more details (a copy is included in the LICENSE file that
 * accompanied this code).
 *
 * You should have received a copy of the GNU General Public License version
 * 2 along with this work; if not, write to the Free Software Foundation,
 * Inc., 51 Franklin St, Fifth Floor, Boston, MA 02110-1301 USA.
 *
 * Please contact Sun Microsystems, Inc., 4150 Network Circle, Santa Clara,
 * CA 95054 USA or visit www.sun.com if you need additional information or
 * have any questions.
<<<<<<< HEAD
=======
 *
>>>>>>> 8cbb1a00
 */

/*
 * @test
 * @bug 6695810
 * @summary null oop passed to encode_heap_oop_not_null
 * @run main/othervm -Xbatch Test
 */

public class Test {
    Test _t;

    static void test(Test t1, Test t2) {
        if (t2 != null)
            t1._t = t2;

        if (t2 != null)
            t1._t = t2;
    }

    public static void main(String[] args) {
        Test t = new Test();
        for (int i = 0; i < 50; i++) {
            for (int j = 0; j < 100; j++) {
                test(t, t);
            }
            test(t, null);
        }
        for (int i = 0; i < 10000; i++) {
            test(t, t);
        }
        test(t, null);
    }
}<|MERGE_RESOLUTION|>--- conflicted
+++ resolved
@@ -19,10 +19,7 @@
  * Please contact Sun Microsystems, Inc., 4150 Network Circle, Santa Clara,
  * CA 95054 USA or visit www.sun.com if you need additional information or
  * have any questions.
-<<<<<<< HEAD
-=======
  *
->>>>>>> 8cbb1a00
  */
 
 /*
