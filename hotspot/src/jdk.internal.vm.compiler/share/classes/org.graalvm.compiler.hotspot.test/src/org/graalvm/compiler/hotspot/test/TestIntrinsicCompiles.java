--- conflicted
+++ resolved
@@ -25,10 +25,6 @@
 import static org.graalvm.compiler.core.common.CompilationIdentifier.INVALID_COMPILATION_ID;
 
 import java.util.List;
-<<<<<<< HEAD
-import java.util.Map;
-=======
->>>>>>> b3fbf98d
 
 import org.graalvm.compiler.api.test.Graal;
 import org.graalvm.compiler.core.test.GraalCompilerTest;
@@ -39,13 +35,9 @@
 import org.graalvm.compiler.nodes.graphbuilderconf.GraphBuilderConfiguration.Plugins;
 import org.graalvm.compiler.nodes.graphbuilderconf.InvocationPlugin;
 import org.graalvm.compiler.nodes.graphbuilderconf.InvocationPlugins;
-import org.graalvm.compiler.nodes.graphbuilderconf.InvocationPlugins.Binding;
 import org.graalvm.compiler.nodes.graphbuilderconf.MethodSubstitutionPlugin;
 import org.graalvm.compiler.runtime.RuntimeProvider;
-<<<<<<< HEAD
-=======
 import org.graalvm.util.EconomicSet;
->>>>>>> b3fbf98d
 import org.junit.Test;
 
 import jdk.vm.ci.hotspot.HotSpotVMConfigStore;
@@ -58,8 +50,6 @@
  */
 public class TestIntrinsicCompiles extends GraalCompilerTest {
 
-<<<<<<< HEAD
-=======
     private static boolean match(ResolvedJavaMethod method, VMIntrinsicMethod intrinsic) {
         if (intrinsic.name.equals(method.getName())) {
             if (intrinsic.descriptor.equals(method.getSignature().toMethodDescriptor())) {
@@ -81,30 +71,15 @@
         return null;
     }
 
->>>>>>> b3fbf98d
     @Test
     @SuppressWarnings("try")
-    public void test() throws ClassNotFoundException {
+    public void test() {
         HotSpotGraalCompiler compiler = (HotSpotGraalCompiler) JVMCI.getRuntime().getCompiler();
         HotSpotGraalRuntimeProvider rt = (HotSpotGraalRuntimeProvider) Graal.getRequiredCapability(RuntimeProvider.class);
         HotSpotProviders providers = rt.getHostBackend().getProviders();
         Plugins graphBuilderPlugins = providers.getGraphBuilderPlugins();
         InvocationPlugins invocationPlugins = graphBuilderPlugins.getInvocationPlugins();
 
-<<<<<<< HEAD
-        Map<String, List<Binding>> bindings = invocationPlugins.getBindings(true);
-        HotSpotVMConfigStore store = rt.getVMConfig().getStore();
-        List<VMIntrinsicMethod> intrinsics = store.getIntrinsics();
-        for (VMIntrinsicMethod intrinsic : intrinsics) {
-            InvocationPlugin plugin = CheckGraalIntrinsics.findPlugin(bindings, intrinsic);
-            if (plugin != null) {
-                if (plugin instanceof MethodSubstitutionPlugin) {
-                    ResolvedJavaMethod method = CheckGraalIntrinsics.resolveIntrinsic(getMetaAccess(), intrinsic);
-                    if (!method.isNative()) {
-                        StructuredGraph graph = compiler.getIntrinsicGraph(method, providers, INVALID_COMPILATION_ID);
-                        getCode(method, graph);
-                    }
-=======
         EconomicSet<ResolvedJavaMethod> pluginMethods = invocationPlugins.getMethods();
         HotSpotVMConfigStore store = rt.getVMConfig().getStore();
         List<VMIntrinsicMethod> intrinsics = store.getIntrinsics();
@@ -115,7 +90,6 @@
                 if (plugin instanceof MethodSubstitutionPlugin && !method.isNative()) {
                     StructuredGraph graph = compiler.getIntrinsicGraph(method, providers, INVALID_COMPILATION_ID, getInitialOptions());
                     getCode(method, graph);
->>>>>>> b3fbf98d
                 }
             }
         }
