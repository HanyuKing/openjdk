/*
 * Copyright (c) 2015, 2016, Oracle and/or its affiliates. All rights reserved.
 * DO NOT ALTER OR REMOVE COPYRIGHT NOTICES OR THIS FILE HEADER.
 *
 * This code is free software; you can redistribute it and/or modify it
 * under the terms of the GNU General Public License version 2 only, as
 * published by the Free Software Foundation.
 *
 * This code is distributed in the hope that it will be useful, but WITHOUT
 * ANY WARRANTY; without even the implied warranty of MERCHANTABILITY or
 * FITNESS FOR A PARTICULAR PURPOSE.  See the GNU General Public License
 * version 2 for more details (a copy is included in the LICENSE file that
 * accompanied this code).
 *
 * You should have received a copy of the GNU General Public License version
 * 2 along with this work; if not, write to the Free Software Foundation,
 * Inc., 51 Franklin St, Fifth Floor, Boston, MA 02110-1301 USA.
 *
 * Please contact Oracle, 500 Oracle Parkway, Redwood Shores, CA 94065 USA
 * or visit www.oracle.com if you need additional information or have any
 * questions.
 */
package org.graalvm.compiler.hotspot;

<<<<<<< HEAD
=======
import static org.graalvm.compiler.core.common.util.ModuleAPI.addExports;
import static org.graalvm.compiler.core.common.util.ModuleAPI.addOpens;
import static org.graalvm.compiler.core.common.util.ModuleAPI.getModule;
import static org.graalvm.compiler.core.common.util.Util.JAVA_SPECIFICATION_VERSION;

>>>>>>> b3fbf98d
import org.graalvm.compiler.serviceprovider.ServiceProvider;

import jdk.vm.ci.hotspot.HotSpotVMEventListener;
import jdk.vm.ci.runtime.JVMCICompilerFactory;
import jdk.vm.ci.services.JVMCIServiceLocator;
import jdk.vm.ci.services.Services;

@ServiceProvider(JVMCIServiceLocator.class)
public final class HotSpotGraalJVMCIServiceLocator extends JVMCIServiceLocator {

    /**
     * Holds the state shared between all {@link HotSpotGraalJVMCIServiceLocator} instances. This is
<<<<<<< HEAD
     * necessary as a service provider instance is created each time the service is loaded.
     */
    private static final class Shared {
        static final Shared SINGLETON = new Shared();

        <T> T getProvider(Class<T> service, HotSpotGraalJVMCIServiceLocator locator) {
            if (service == JVMCICompilerFactory.class) {
                return service.cast(new HotSpotGraalCompilerFactory(locator));
            } else if (service == HotSpotVMEventListener.class) {
                if (graalRuntime != null) {
                    return service.cast(new HotSpotGraalVMEventListener(graalRuntime));
                }
            }
            return null;
        }

        private HotSpotGraalRuntime graalRuntime;

        /**
         * Notifies this object of the compiler created via {@link HotSpotGraalJVMCIServiceLocator}.
         */
        void onCompilerCreation(HotSpotGraalCompiler compiler) {
            assert this.graalRuntime == null : "only expect a single JVMCICompiler to be created";
            this.graalRuntime = (HotSpotGraalRuntime) compiler.getGraalRuntime();
        }
    }

=======
     * necessary as {@link Services} can create a new instance of a service provider each time
     * {@link Services#load(Class)} or {@link Services#loadSingle(Class, boolean)} is called.
     */
    private static final class Shared {
        static final Shared SINGLETON = new Shared();

        private boolean exportsAdded;

        /**
         * Dynamically exports and opens various internal JDK packages to the Graal module. This
         * requires only a single {@code --add-exports=java.base/jdk.internal.module=<Graal module>}
         * on the VM command line instead of a {@code --add-exports} instance for each JDK internal
         * package used by Graal.
         */
        private void addExports() {
            if (JAVA_SPECIFICATION_VERSION >= 9 && !exportsAdded) {
                Object javaBaseModule = getModule.invoke(String.class);
                Object graalModule = getModule.invoke(getClass());
                addExports.invokeStatic(javaBaseModule, "jdk.internal.misc", graalModule);
                addExports.invokeStatic(javaBaseModule, "jdk.internal.jimage", graalModule);
                addExports.invokeStatic(javaBaseModule, "com.sun.crypto.provider", graalModule);
                addOpens.invokeStatic(javaBaseModule, "jdk.internal.misc", graalModule);
                addOpens.invokeStatic(javaBaseModule, "jdk.internal.jimage", graalModule);
                addOpens.invokeStatic(javaBaseModule, "com.sun.crypto.provider", graalModule);
                exportsAdded = true;
            }
        }

        <T> T getProvider(Class<T> service, HotSpotGraalJVMCIServiceLocator locator) {
            if (service == JVMCICompilerFactory.class) {
                addExports();
                return service.cast(new HotSpotGraalCompilerFactory(locator));
            } else if (service == HotSpotVMEventListener.class) {
                if (graalRuntime != null) {
                    addExports();
                    return service.cast(new HotSpotGraalVMEventListener(graalRuntime));
                }
            }
            return null;
        }

        private HotSpotGraalRuntime graalRuntime;

        /**
         * Notifies this object of the compiler created via {@link HotSpotGraalJVMCIServiceLocator}.
         */
        void onCompilerCreation(HotSpotGraalCompiler compiler) {
            assert this.graalRuntime == null : "only expect a single JVMCICompiler to be created";
            this.graalRuntime = (HotSpotGraalRuntime) compiler.getGraalRuntime();
        }
    }

>>>>>>> b3fbf98d
    @Override
    public <T> T getProvider(Class<T> service) {
        return Shared.SINGLETON.getProvider(service, this);
    }

    /**
     * Notifies this object of the compiler created via {@link HotSpotGraalJVMCIServiceLocator}.
     */
    @SuppressWarnings("static-method")
    void onCompilerCreation(HotSpotGraalCompiler compiler) {
        Shared.SINGLETON.onCompilerCreation(compiler);
    }
}<|MERGE_RESOLUTION|>--- conflicted
+++ resolved
@@ -22,14 +22,11 @@
  */
 package org.graalvm.compiler.hotspot;
 
-<<<<<<< HEAD
-=======
 import static org.graalvm.compiler.core.common.util.ModuleAPI.addExports;
 import static org.graalvm.compiler.core.common.util.ModuleAPI.addOpens;
 import static org.graalvm.compiler.core.common.util.ModuleAPI.getModule;
 import static org.graalvm.compiler.core.common.util.Util.JAVA_SPECIFICATION_VERSION;
 
->>>>>>> b3fbf98d
 import org.graalvm.compiler.serviceprovider.ServiceProvider;
 
 import jdk.vm.ci.hotspot.HotSpotVMEventListener;
@@ -42,35 +39,6 @@
 
     /**
      * Holds the state shared between all {@link HotSpotGraalJVMCIServiceLocator} instances. This is
-<<<<<<< HEAD
-     * necessary as a service provider instance is created each time the service is loaded.
-     */
-    private static final class Shared {
-        static final Shared SINGLETON = new Shared();
-
-        <T> T getProvider(Class<T> service, HotSpotGraalJVMCIServiceLocator locator) {
-            if (service == JVMCICompilerFactory.class) {
-                return service.cast(new HotSpotGraalCompilerFactory(locator));
-            } else if (service == HotSpotVMEventListener.class) {
-                if (graalRuntime != null) {
-                    return service.cast(new HotSpotGraalVMEventListener(graalRuntime));
-                }
-            }
-            return null;
-        }
-
-        private HotSpotGraalRuntime graalRuntime;
-
-        /**
-         * Notifies this object of the compiler created via {@link HotSpotGraalJVMCIServiceLocator}.
-         */
-        void onCompilerCreation(HotSpotGraalCompiler compiler) {
-            assert this.graalRuntime == null : "only expect a single JVMCICompiler to be created";
-            this.graalRuntime = (HotSpotGraalRuntime) compiler.getGraalRuntime();
-        }
-    }
-
-=======
      * necessary as {@link Services} can create a new instance of a service provider each time
      * {@link Services#load(Class)} or {@link Services#loadSingle(Class, boolean)} is called.
      */
@@ -123,7 +91,6 @@
         }
     }
 
->>>>>>> b3fbf98d
     @Override
     public <T> T getProvider(Class<T> service) {
         return Shared.SINGLETON.getProvider(service, this);
