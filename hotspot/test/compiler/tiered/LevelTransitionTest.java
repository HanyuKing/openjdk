/*
 * Copyright (c) 2014, 2015, Oracle and/or its affiliates. All rights reserved.
 * DO NOT ALTER OR REMOVE COPYRIGHT NOTICES OR THIS FILE HEADER.
 *
 * This code is free software; you can redistribute it and/or modify it
 * under the terms of the GNU General Public License version 2 only, as
 * published by the Free Software Foundation.
 *
 * This code is distributed in the hope that it will be useful, but WITHOUT
 * ANY WARRANTY; without even the implied warranty of MERCHANTABILITY or
 * FITNESS FOR A PARTICULAR PURPOSE.  See the GNU General Public License
 * version 2 for more details (a copy is included in the LICENSE file that
 * accompanied this code).
 *
 * You should have received a copy of the GNU General Public License version
 * 2 along with this work; if not, write to the Free Software Foundation,
 * Inc., 51 Franklin St, Fifth Floor, Boston, MA 02110-1301 USA.
 *
 * Please contact Oracle, 500 Oracle Parkway, Redwood Shores, CA 94065 USA
 * or visit www.oracle.com if you need additional information or have any
 * questions.
 */

import java.lang.reflect.Executable;
import java.lang.reflect.Method;
import java.util.Objects;
import java.util.concurrent.Callable;
import compiler.whitebox.CompilerWhiteBoxTest;
import compiler.whitebox.SimpleTestCase;

/**
 * @test LevelTransitionTest
<<<<<<< HEAD
 * @library /testlibrary /../../test/lib /
=======
 * @library /testlibrary /test/lib /compiler/whitebox
>>>>>>> 95ab3229
 * @modules java.base/sun.misc
 *          java.management
 * @ignore 8067651
 * @build TransitionsTestExecutor LevelTransitionTest
 * @run main ClassFileInstaller sun.hotspot.WhiteBox sun.hotspot.WhiteBox$WhiteBoxPermission
 * @run main/othervm/timeout=240 -Xmixed -Xbootclasspath/a:. -XX:+UnlockDiagnosticVMOptions
 *                   -XX:+WhiteBoxAPI -XX:+TieredCompilation
 *                   -XX:CompileCommand=compileonly,compiler.whitebox.SimpleTestCase$Helper::*
 *                   -XX:CompileCommand=compileonly,ExtendedTestCase$CompileMethodHolder::*
 *                   TransitionsTestExecutor LevelTransitionTest
 * @summary Test the correctness of compilation level transitions for different methods
 */
public class LevelTransitionTest extends TieredLevelsTest {
    /** Shows if method was profiled by being executed on levels 2 or 3 */
    protected boolean isMethodProfiled;
    private int transitionCount;

    public static void main(String[] args) throws Throwable {
        assert (!CompilerWhiteBoxTest.skipOnTieredCompilation(false));

        CompilerWhiteBoxTest.main(LevelTransitionTest::new, args);
        // run extended test cases
        for (TestCase testCase : ExtendedTestCase.values()) {
            new LevelTransitionTest(testCase).runTest();
        }
    }

    protected LevelTransitionTest(TestCase testCase) {
        super(testCase);
        isMethodProfiled = testCase.isOsr(); // OSR methods were already profiled by warmup
        transitionCount = 0;
    }

    @Override
    protected void test() throws Exception {
        checkTransitions();
        deoptimize();
        printInfo();
        if (testCase.isOsr()) {
            // deoptimization makes the following transitions be unstable
            // methods go to level 3 before 4 because of uncommon_trap and reprofile
            return;
        }
        checkTransitions();
    }

    /**
     * Makes and verifies transitions between compilation levels
     */
    protected void checkTransitions() {
        checkNotCompiled();
        boolean finish = false;
        while (!finish) {
            System.out.printf("Level transition #%d%n", ++transitionCount);
            int newLevel;
            int current = getCompLevel();
            int expected = getNextLevel(current);
            if (current == expected) {
                // if we are on expected level, just execute it more
                // to ensure that the level won't change
                System.out.printf("Method %s is already on expected level %d%n", method, expected);
                compile();
                newLevel = getCompLevel();
                finish = true;
            } else {
                newLevel = changeCompLevel();
                finish = false;
            }
            System.out.printf("Method %s is compiled on level %d. Expected level is %d%n", method, newLevel, expected);
            checkLevel(expected, newLevel);
            printInfo();
        };
    }

    /**
     * Gets next expected level for the test case on each transition.
     *
     * @param currentLevel a level the test case is compiled on
     * @return expected compilation level
     */
    protected int getNextLevel(int currentLevel) {
        int nextLevel = currentLevel;
        switch (currentLevel) {
            case CompilerWhiteBoxTest.COMP_LEVEL_NONE:
                nextLevel = isMethodProfiled ? CompilerWhiteBoxTest.COMP_LEVEL_FULL_OPTIMIZATION
                        : CompilerWhiteBoxTest.COMP_LEVEL_FULL_PROFILE;
                break;
            case CompilerWhiteBoxTest.COMP_LEVEL_LIMITED_PROFILE:
            case CompilerWhiteBoxTest.COMP_LEVEL_FULL_PROFILE:
                nextLevel = CompilerWhiteBoxTest.COMP_LEVEL_FULL_OPTIMIZATION;
                isMethodProfiled = true;
                break;
        }
        nextLevel = isTrivial() ? CompilerWhiteBoxTest.COMP_LEVEL_SIMPLE : nextLevel;
        return Math.min(nextLevel, CompilerWhiteBoxTest.TIERED_STOP_AT_LEVEL);
    }

    /**
     * Determines if tested method should be handled as trivial
     *
     * @return {@code true} for trivial methods, {@code false} otherwise
     */
    protected boolean isTrivial() {
        return testCase == ExtendedTestCase.ACCESSOR_TEST
                || testCase == SimpleTestCase.METHOD_TEST
                || testCase == SimpleTestCase.STATIC_TEST
                || (testCase == ExtendedTestCase.TRIVIAL_CODE_TEST && isMethodProfiled);
    }

    /**
     * Invokes {@linkplain #method} until its compilation level is changed.
     * Note that if the level won't change, it will be an endless loop
     *
     * @return compilation level the {@linkplain #method} was compiled on
     */
    protected int changeCompLevel() {
        int currentLevel = getCompLevel();
        int newLevel = currentLevel;
        int result = 0;
        while (currentLevel == newLevel) {
            result = compile(1);
            if (WHITE_BOX.isMethodCompiled(method, testCase.isOsr())) {
                newLevel = getCompLevel();
            }
        }
        return newLevel;
    }

    protected static class Helper {
        /**
         * Gets method from a specified class using its name
         *
         * @param aClass type method belongs to
         * @param name   the name of the method
         * @return {@link Method} that represents corresponding class method
         */
        public static Method getMethod(Class<?> aClass, String name) {
            Method method;
            try {
                method = aClass.getDeclaredMethod(name);
            } catch (NoSuchMethodException e) {
                throw new Error("TESTBUG: Unable to get method " + name, e);
            }
            return method;
        }

        /**
         * Gets {@link Callable} that invokes given method from the given object
         *
         * @param object the object the specified method is invoked from
         * @param name   the name of the method
         */
        public static Callable<Integer> getCallable(Object object, String name) {
            Method method = getMethod(object.getClass(), name);
            return () -> {
                try {
                    return Objects.hashCode(method.invoke(object));
                } catch (ReflectiveOperationException e) {
                    throw new Error("TESTBUG: Invocation failure", e);
                }
            };
        }
    }
}

enum ExtendedTestCase implements CompilerWhiteBoxTest.TestCase {
    ACCESSOR_TEST("accessor"),
    NONTRIVIAL_METHOD_TEST("nonTrivialMethod"),
    TRIVIAL_CODE_TEST("trivialCode");

    private final Executable executable;
    private final Callable<Integer> callable;

    @Override
    public Executable getExecutable() {
        return executable;
    }

    @Override
    public Callable<Integer> getCallable() {
        return callable;
    }

    @Override
    public boolean isOsr() {
        return false;
    }

    private ExtendedTestCase(String methodName) {
        this.executable = LevelTransitionTest.Helper.getMethod(CompileMethodHolder.class, methodName);
        this.callable = LevelTransitionTest.Helper.getCallable(new CompileMethodHolder(), methodName);
    }

    private static class CompileMethodHolder {
        private final int iter = 10;
        private int field = 42;

        /** Non-trivial method for threshold policy: contains loops */
        public int nonTrivialMethod() {
            int acc = 0;
            for (int i = 0; i < iter; i++) {
                acc += i;
            }
            return acc;
        }

        /** Field accessor method */
        public int accessor() {
            return field;
        }

        /** Method considered as trivial by amount of code */
        public int trivialCode() {
            int var = 0xBAAD_C0DE;
            var *= field;
            return var;
        }
    }
}<|MERGE_RESOLUTION|>--- conflicted
+++ resolved
@@ -30,11 +30,7 @@
 
 /**
  * @test LevelTransitionTest
-<<<<<<< HEAD
- * @library /testlibrary /../../test/lib /
-=======
- * @library /testlibrary /test/lib /compiler/whitebox
->>>>>>> 95ab3229
+ * @library /testlibrary /test/lib /compiler/whitebox /
  * @modules java.base/sun.misc
  *          java.management
  * @ignore 8067651
