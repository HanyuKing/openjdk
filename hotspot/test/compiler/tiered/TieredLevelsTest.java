/*
 * Copyright (c) 2013, 2015, Oracle and/or its affiliates. All rights reserved.
 * DO NOT ALTER OR REMOVE COPYRIGHT NOTICES OR THIS FILE HEADER.
 *
 * This code is free software; you can redistribute it and/or modify it
 * under the terms of the GNU General Public License version 2 only, as
 * published by the Free Software Foundation.
 *
 * This code is distributed in the hope that it will be useful, but WITHOUT
 * ANY WARRANTY; without even the implied warranty of MERCHANTABILITY or
 * FITNESS FOR A PARTICULAR PURPOSE.  See the GNU General Public License
 * version 2 for more details (a copy is included in the LICENSE file that
 * accompanied this code).
 *
 * You should have received a copy of the GNU General Public License version
 * 2 along with this work; if not, write to the Free Software Foundation,
 * Inc., 51 Franklin St, Fifth Floor, Boston, MA 02110-1301 USA.
 *
 * Please contact Oracle, 500 Oracle Parkway, Redwood Shores, CA 94065 USA
 * or visit www.oracle.com if you need additional information or have any
 * questions.
 */

import compiler.whitebox.CompilerWhiteBoxTest;

/**
 * @test TieredLevelsTest
<<<<<<< HEAD
 * @library /testlibrary /../../test/lib /
=======
 * @library /testlibrary /test/lib /compiler/whitebox
>>>>>>> 95ab3229
 * @modules java.management
 * @build TieredLevelsTest
 * @run main ClassFileInstaller sun.hotspot.WhiteBox
 *                              sun.hotspot.WhiteBox$WhiteBoxPermission
 * @run main/othervm -Xbootclasspath/a:. -XX:+TieredCompilation
 *                   -XX:+UnlockDiagnosticVMOptions -XX:+WhiteBoxAPI
 *                   -XX:CompileCommand=compileonly,compiler.whitebox.SimpleTestCase$Helper::*
 *                   TieredLevelsTest
 * @summary Verify that all levels &lt; 'TieredStopAtLevel' can be used
 * @author igor.ignatyev@oracle.com
 */
public class TieredLevelsTest extends CompLevelsTest {
    public static void main(String[] args) throws Exception, Throwable {
        if (CompilerWhiteBoxTest.skipOnTieredCompilation(false)) {
            return;
        }
        CompilerWhiteBoxTest.main(TieredLevelsTest::new, args);
    }

    protected TieredLevelsTest(TestCase testCase) {
        super(testCase);
        // to prevent inlining of #method
        WHITE_BOX.testSetDontInlineMethod(method, true);
    }

    @Override
    protected void test() throws Exception {
        if (skipXcompOSR()) {
          return;
        }
        checkNotCompiled();
        compile();
        checkCompiled();

        int compLevel = getCompLevel();
        if (compLevel > TIERED_STOP_AT_LEVEL) {
            throw new RuntimeException("method.compLevel[" + compLevel
                    + "] > TieredStopAtLevel [" + TIERED_STOP_AT_LEVEL + "]");
        }
        int bci = WHITE_BOX.getMethodEntryBci(method);
        deoptimize();

        for (int testedTier = 1; testedTier <= TIERED_STOP_AT_LEVEL;
                ++testedTier) {
            testAvailableLevel(testedTier, bci);
        }
        for (int testedTier = TIERED_STOP_AT_LEVEL + 1;
                testedTier <= COMP_LEVEL_MAX; ++testedTier) {
            testUnavailableLevel(testedTier, bci);
        }
    }

    @Override
    protected void checkLevel(int expected, int actual) {
        if (expected == COMP_LEVEL_FULL_PROFILE
                && actual == COMP_LEVEL_LIMITED_PROFILE) {
            // for simple method full_profile may be replaced by limited_profile
            if (IS_VERBOSE) {
                System.out.printf("Level check: full profiling was replaced "
                        + "by limited profiling. Expected: %d, actual:%d",
                        expected, actual);
            }
            return;
        }
        super.checkLevel(expected, actual);
    }
}<|MERGE_RESOLUTION|>--- conflicted
+++ resolved
@@ -25,11 +25,7 @@
 
 /**
  * @test TieredLevelsTest
-<<<<<<< HEAD
- * @library /testlibrary /../../test/lib /
-=======
- * @library /testlibrary /test/lib /compiler/whitebox
->>>>>>> 95ab3229
+ * @library /testlibrary /test/lib /compiler/whitebox /
  * @modules java.management
  * @build TieredLevelsTest
  * @run main ClassFileInstaller sun.hotspot.WhiteBox
